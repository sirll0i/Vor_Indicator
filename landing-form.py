import tkinter as tk
from tkinter import ttk, messagebox
import subprocess
import sys
import os
import pygame
import time

pygame.init()
pygame.joystick.init()

class LandingForm:
    def __init__(self, root):
        self.root = root
        self.root.title("VOR Navigation Simulator")
        self.root.geometry("800x600")
        self.root.configure(bg="#f0f2f5")
        
        # Set app icon if available
        try:
            self.root.iconbitmap("icon.ico")  # Add an actual icon file if available
        except:
            pass
        
        # Center the window
        self.center_window()
    
        # Button debounce tracking
        self.last_button_press = 0
        
        self.joystick = None
        self.check_joystick_connection()
        
        # Create main frame
        self.main_frame = tk.Frame(root, bg="#f0f2f5")
        self.main_frame.pack(fill=tk.BOTH, expand=True, padx=20, pady=20)
        
        # Show the main menu initially
        self.show_main_menu()
    
    def check_joystick_connection(self):
        """Check for joystick connection and initialize if found."""
        pygame.joystick.quit()
        pygame.joystick.init()
        
        if pygame.joystick.get_count() > 0:
            self.joystick = pygame.joystick.Joystick(0)
            self.joystick.init()
            print(f"Joystick connected: {self.joystick.get_name()}")
            print(f"Number of buttons: {self.joystick.get_numbuttons()}")
            print(f"Number of axes: {self.joystick.get_numaxes()}")
            self.poll_joystick_active = True
            if not hasattr(self, '_polling_started'):
                self._polling_started = True
                self.poll_joystick()
        else:
            print("No joystick detected. Please connect a controller and restart.")
            # Keep checking for joystick connection
            self.root.after(2000, self.check_joystick_connection)
      
    def poll_joystick(self):
        """Poll the joystick for button presses and right stick for scrolling."""
        if not self.joystick or not self.poll_joystick_active:
            self.root.after(100, self.poll_joystick)  # Keep polling even when inactive
            return
            
        # CODE TO TEST IF INDEX IS SELECTED CORRECTLY - Enable this to debug
        for i in range(self.joystick.get_numbuttons()):
            if self.joystick.get_button(i):
                print(f"Button {i} is pressed")
        try:
            pygame.event.pump()  # Needed to process joystick events
            
            current_time = time.time()
            
            # Debounce - prevent rapid button presses
            if current_time - self.last_button_press < 0.3:  # 300ms debounce
                self.root.after(100, self.poll_joystick)
                return

<<<<<<< HEAD
            # Y button (index 3) - Start Simulator
            if self.joystick.get_button(3):
                print("Y button pressed - Starting Simulator")
                self.last_button_press = current_time
                self.poll_joystick_active = False
                self.launch_simulator()
                return
          
            # A button (index 0) - About Projects
            if self.joystick.get_button(0):
                print("A button pressed - About Projects")
                self.last_button_press = current_time
                self.show_about_us()
                return
            
            # X button (index 2) - Exit
            if self.joystick.get_button(2):
                print("X button pressed - Exit")
                self.last_button_press = current_time
                self.root.destroy()
                return
            
            # B button (index 1) - Back (only works in About section)
            if self.joystick.get_button(1):
                print("B button pressed - Back")
                if hasattr(self, '_in_about_section') and self._in_about_section:
                    self.last_button_press = current_time
                    self._in_about_section = False  # Reset the flag
                    self.show_main_menu()
                    return
            
            # Right joystick (axis 3 = vertical) for scrolling
            if self.joystick.get_numaxes() > 3:
                right_stick_y = self.joystick.get_axis(3)  # Right stick vertical
                if abs(right_stick_y) > 0.3:  # Deadzone
                    self.handle_scroll(right_stick_y)
                                
            self.root.after(100, self.poll_joystick)  # Schedule next poll

        except pygame.error as e:
            print("Joystick error:", e)
            self.root.after(100, self.poll_joystick)  # Continue polling even after errors
    
=======
        pygame.event.pump()
        current_time = time.time()

        # Debounce - prevent rapid button presses
        if current_time - self.last_button_press < 0.3:
            self.root.after(100, self.poll_joystick)
            return

        # === CONTROLLER BUTTON BINDINGS ===
        # A = 0: About Project
        if self.joystick.get_button(0):
            print("A (0) pressed - About Project")
            self.last_button_press = current_time
            self.show_about_us()
            return

        # B = 1: Back (About Project section only)
        if self.joystick.get_button(1):
            print("B (1) pressed - Back")
            if hasattr(self, '_in_about_section') and self._in_about_section:
                self.last_button_press = current_time
                self._in_about_section = False
                self.show_main_menu()
                return

        # X = 3: Exit
        if self.joystick.get_button(3):
            print("X (3) pressed - Exit")
            self.last_button_press = current_time
            self.root.destroy()
            return

        # Y = 4: Start Simulator
        if self.joystick.get_button(4):
            print("Y (4) pressed - Start Simulator")
            self.last_button_press = current_time
            self.poll_joystick_active = False
            self.launch_simulator()
            return

        # Right joystick (axis 3 = vertical) for scrolling
        if self.joystick.get_numaxes() > 3:
            right_stick_y = self.joystick.get_axis(3)
            if abs(right_stick_y) > 0.3:
                self.handle_scroll(right_stick_y)

        self.root.after(100, self.poll_joystick)

>>>>>>> a22c6823
    def handle_scroll(self, stick_value):
        """Handle scrolling with right joystick in About section."""
        if hasattr(self, '_about_canvas') and self._about_canvas:
            # Get current scroll position
            current_top, current_bottom = self._about_canvas.yview()
            
            # Calculate scroll amount (stick_value is between -1 and 1)
            scroll_amount = stick_value * 0.1  # Adjust sensitivity
            
            # Scroll the canvas
            if scroll_amount > 0:  # Scroll down
                self._about_canvas.yview_moveto(min(1.0, current_top + scroll_amount))
            else:  # Scroll up
                self._about_canvas.yview_moveto(max(0.0, current_top + scroll_amount))
           
  
    def center_window(self):
        """Center the window on the screen."""
        self.root.update_idletasks()
        width = self.root.winfo_width()
        height = self.root.winfo_height()
        x = (self.root.winfo_screenwidth() // 2) - (width // 2)
        y = (self.root.winfo_screenheight() // 2) - (height // 2)
        self.root.geometry(f"{width}x{height}+{x}+{y}")
    
    def clear_frame(self):
        """Clear all widgets from the main frame."""
        for widget in self.main_frame.winfo_children():
            widget.destroy()
    
    def show_main_menu(self):
        """Display the main menu with Start and About Us buttons."""
        self.clear_frame()
        self.poll_joystick_active = True
        self._in_about_section = False  # Track current section
        self._about_canvas = None  # Reset canvas reference
        
        # Ensure joystick polling is active
        if self.joystick and not hasattr(self, '_polling_started'):
            self._polling_started = True
            self.poll_joystick()
        
        # Header with logo
        header_frame = tk.Frame(self.main_frame, bg="#f0f2f5")
        header_frame.pack(fill=tk.X, pady=(20, 10))
        
        # App logo (placeholder)
        logo_label = tk.Label(
            header_frame,
            text="✈️",
            font=("Arial", 48),
            bg="#f0f2f5",
            fg="#3498db"
        )
        logo_label.pack(pady=(0, 10))
        
        # Title
        title_label = tk.Label(
            header_frame,
            text="VOR Navigation Simulator",
            font=("Arial", 24, "bold"),
            fg="#2c3e50",
            bg="#f0f2f5"
        )
        title_label.pack(pady=(0, 5))
        
        # Subtitle
        subtitle_label = tk.Label(
            header_frame,
            text="Flight Navigation Training System",
            font=("Arial", 14),
            fg="#7f8c8d",
            bg="#f0f2f5"
        )
        subtitle_label.pack(pady=(0, 30))
        
        # Button container
        button_container = tk.Frame(self.main_frame, bg="#f0f2f5")
        button_container.pack(expand=True, fill=tk.BOTH, padx=50)
        
        # Modern buttons with hover effects
        start_button = tk.Button(
            button_container,
            text="Start Simulator",
            font=("Arial", 16),
            bg="#3498db",
            fg="white",
            activebackground="#2980b9",
            padx=30,
            pady=15,
            border=0,
            relief=tk.FLAT,
            cursor="hand2",
            command=self.launch_simulator
        )
        start_button.pack(fill=tk.X, pady=10)
        start_button.bind("<Enter>", lambda e: start_button.config(bg="#2980b9"))
        start_button.bind("<Leave>", lambda e: start_button.config(bg="#3498db"))
        
        about_button = tk.Button(
            button_container,
            text="About Project",
            font=("Arial", 16),
            bg="#2c3e50",
            fg="white",
            activebackground="#34495e",
            padx=30,
            pady=15,
            border=0,
            relief=tk.FLAT,
            cursor="hand2",
            command=self.show_about_us
        )
        about_button.pack(fill=tk.X, pady=10)
        about_button.bind("<Enter>", lambda e: about_button.config(bg="#34495e"))
        about_button.bind("<Leave>", lambda e: about_button.config(bg="#2c3e50"))
        
        # Footer
        footer_frame = tk.Frame(self.main_frame, bg="#f0f2f5")
        footer_frame.pack(fill=tk.X, side=tk.BOTTOM, pady=(0, 10))
        
        footer_label = tk.Label(
            footer_frame,
            text="© 2025 VOR Navigation Simulator | Educational Software",
            font=("Arial", 10),
            fg="#95a5a6",
            bg="#f0f2f5"
        )
        footer_label.pack()
    
    def show_about_us(self):
        """Display the About Us information."""
        self._in_about_section = True  # Track that we're in about section
        self.clear_frame()
        
        # Restart joystick polling if it was stopped
        if not self.poll_joystick_active:
            self.poll_joystick_active = True
            self.poll_joystick()
        
        # Header with back button
        header_frame = tk.Frame(self.main_frame, bg="#f0f2f5")
        header_frame.pack(fill=tk.X, pady=(10, 20))
        
        back_button = tk.Button(
            header_frame,
            text="← Back",
            font=("Arial", 12),
            bg="#95a5a6",
            fg="white",
            activebackground="#7f8c8d",
            padx=15,
            pady=5,
            border=0,
            relief=tk.FLAT,
            cursor="hand2",
            command=self.show_main_menu
        )
        back_button.pack(side=tk.LEFT, padx=(0, 10))
        back_button.bind("<Enter>", lambda e: back_button.config(bg="#7f8c8d"))
        back_button.bind("<Leave>", lambda e: back_button.config(bg="#95a5a6"))
        
        title_label = tk.Label(
            header_frame,
            text="About This Project",
            font=("Arial", 20, "bold"),
            fg="#2c3e50",
            bg="#f0f2f5"
        )
        title_label.pack(side=tk.LEFT)
        
        # Content container
        content_frame = tk.Frame(self.main_frame, bg="#ffffff", bd=0, highlightthickness=0, relief=tk.FLAT)
        content_frame.pack(fill=tk.BOTH, expand=True, padx=0, pady=0)
        
        # Create a canvas and scrollbar
        canvas = tk.Canvas(content_frame, bg="#ffffff", highlightthickness=0)
        scrollbar = ttk.Scrollbar(content_frame, orient="vertical", command=canvas.yview)
        scrollable_frame = tk.Frame(canvas, bg="#ffffff")
        
        # Store canvas reference for joystick scrolling
        self._about_canvas = canvas
        
        scrollable_frame.bind(
            "<Configure>",
            lambda e: canvas.configure(scrollregion=canvas.bbox("all"))
        )
        
        canvas.create_window((0, 0), window=scrollable_frame, anchor="nw")
        canvas.configure(yscrollcommand=scrollbar.set)
        
        # Pack the canvas and scrollbar
        canvas.pack(side=tk.LEFT, fill=tk.BOTH, expand=True)
        scrollbar.pack(side=tk.RIGHT, fill=tk.Y)
        
        # Add content to the scrollable frame
        content_padding = 30
        content_width = 700
        
        # Project information
        sections = [
            ("THESIS TITLE", "Development of an Interactive VOR Navigation Simulator for Aviation Training"),
            ("PROJECT MEMBERS", "• [Student Name 1] - [Role/Responsibility]\n• [Student Name 2] - [Role/Responsibility]\n• [Student Name 3] - [Role/Responsibility]\n• [Student Name 4] - [Role/Responsibility]"),
            ("SUBMITTED TO", "[Professor/Advisor Name]\n[Department Name]\n[University/Institution Name]"),
            ("DATE SUBMITTED", "[Month Day, Year]"),
            ("PROJECT DESCRIPTION", 
             "This project aims to develop an interactive VOR (VHF Omnidirectional Range) Navigation "
             "Simulator designed for aviation training and education. The simulator provides a "
             "comprehensive learning environment for understanding VOR navigation principles and "
             "techniques used in modern aviation.\n\n"
             "The system features real-time aircraft simulation, interactive navigation instruments, "
             "and educational scenarios to enhance pilot training and aviation education programs.")
        ]
        
        for i, (heading, content) in enumerate(sections):
            # Section container
            section_frame = tk.Frame(
                scrollable_frame, 
                bg="#ffffff", 
                padx=content_padding, 
                pady=15
            )
            section_frame.pack(fill=tk.X, padx=content_padding, pady=(20 if i == 0 else 10))
            
            # Heading
            heading_label = tk.Label(
                section_frame,
                text=heading,
                font=("Arial", 14, "bold"),
                fg="#3498db",
                bg="#ffffff",
                anchor="w"
            )
            heading_label.pack(fill=tk.X, pady=(0, 5))
            
            # Content
            content_label = tk.Label(
                section_frame,
                text=content,
                font=("Arial", 12),
                fg="#2c3e50",
                bg="#ffffff",
                justify=tk.LEFT,
                wraplength=content_width - (content_padding * 2)
            )
            content_label.pack(fill=tk.X, anchor="w")
        
        # Back to main button at bottom
        button_frame = tk.Frame(scrollable_frame, bg="#ffffff", pady=30)
        button_frame.pack(fill=tk.X, padx=content_padding)
        
        main_button = tk.Button(
            button_frame,
            text="Back to Main Menu",
            font=("Arial", 14),
            bg="#2c3e50",
            fg="white",
            activebackground="#34495e",
            padx=30,
            pady=10,
            border=0,
            relief=tk.FLAT,
            cursor="hand2",
            command=self.show_main_menu
        )
        main_button.pack()
        main_button.bind("<Enter>", lambda e: main_button.config(bg="#34495e"))
        main_button.bind("<Leave>", lambda e: main_button.config(bg="#2c3e50"))
    
    def launch_simulator(self):
        """Launch the VOR simulator application."""
        try:
            # Get the directory where this script is located
            script_dir = os.path.dirname(os.path.abspath(__file__))
            simulator_path = os.path.join(script_dir, "VOR_FINAL_UPDATED.py")
            
            if os.path.exists(simulator_path):
                # Launch the simulator with a special argument so it knows it was started from the landing form
                subprocess.Popen([sys.executable, simulator_path, "--from-landing-form"])
                # Close the landing form window immediately after launching the simulator
                self.root.destroy()
            else:
                messagebox.showerror(
                    "File Not Found", 
                    f"Could not find VOR_FINAL_UPDATED.py in:\n{script_dir}\n\n"
                    "Please ensure the simulator file is in the same directory as this launcher."
                )
                
        except Exception as e:
            messagebox.showerror(
                "Launch Error", 
                f"Failed to launch the VOR simulator:\n\n{str(e)}"
            )

def main():
    """Main function to run the landing form."""
    root = tk.Tk()
    app = LandingForm(root)
    
    # Make the window non-resizable for a cleaner look
    root.resizable(False, False)
    
    # Start the application
    root.mainloop()

if __name__ == "__main__":
    main()<|MERGE_RESOLUTION|>--- conflicted
+++ resolved
@@ -15,10 +15,11 @@
         self.root.title("VOR Navigation Simulator")
         self.root.geometry("800x600")
         self.root.configure(bg="#f0f2f5")
+        self._last_button_states = {}
         
         # Set app icon if available
         try:
-            self.root.iconbitmap("icon.ico")  # Add an actual icon file if available
+            self.root.iconbitmap("icon.ico")
         except:
             pass
         
@@ -55,74 +56,14 @@
                 self.poll_joystick()
         else:
             print("No joystick detected. Please connect a controller and restart.")
-            # Keep checking for joystick connection
             self.root.after(2000, self.check_joystick_connection)
       
     def poll_joystick(self):
         """Poll the joystick for button presses and right stick for scrolling."""
         if not self.joystick or not self.poll_joystick_active:
-            self.root.after(100, self.poll_joystick)  # Keep polling even when inactive
-            return
-            
-        # CODE TO TEST IF INDEX IS SELECTED CORRECTLY - Enable this to debug
-        for i in range(self.joystick.get_numbuttons()):
-            if self.joystick.get_button(i):
-                print(f"Button {i} is pressed")
-        try:
-            pygame.event.pump()  # Needed to process joystick events
-            
-            current_time = time.time()
-            
-            # Debounce - prevent rapid button presses
-            if current_time - self.last_button_press < 0.3:  # 300ms debounce
-                self.root.after(100, self.poll_joystick)
-                return
-
-<<<<<<< HEAD
-            # Y button (index 3) - Start Simulator
-            if self.joystick.get_button(3):
-                print("Y button pressed - Starting Simulator")
-                self.last_button_press = current_time
-                self.poll_joystick_active = False
-                self.launch_simulator()
-                return
-          
-            # A button (index 0) - About Projects
-            if self.joystick.get_button(0):
-                print("A button pressed - About Projects")
-                self.last_button_press = current_time
-                self.show_about_us()
-                return
-            
-            # X button (index 2) - Exit
-            if self.joystick.get_button(2):
-                print("X button pressed - Exit")
-                self.last_button_press = current_time
-                self.root.destroy()
-                return
-            
-            # B button (index 1) - Back (only works in About section)
-            if self.joystick.get_button(1):
-                print("B button pressed - Back")
-                if hasattr(self, '_in_about_section') and self._in_about_section:
-                    self.last_button_press = current_time
-                    self._in_about_section = False  # Reset the flag
-                    self.show_main_menu()
-                    return
-            
-            # Right joystick (axis 3 = vertical) for scrolling
-            if self.joystick.get_numaxes() > 3:
-                right_stick_y = self.joystick.get_axis(3)  # Right stick vertical
-                if abs(right_stick_y) > 0.3:  # Deadzone
-                    self.handle_scroll(right_stick_y)
-                                
-            self.root.after(100, self.poll_joystick)  # Schedule next poll
-
-        except pygame.error as e:
-            print("Joystick error:", e)
-            self.root.after(100, self.poll_joystick)  # Continue polling even after errors
-    
-=======
+            self.root.after(100, self.poll_joystick)
+            return
+
         pygame.event.pump()
         current_time = time.time()
 
@@ -171,25 +112,17 @@
 
         self.root.after(100, self.poll_joystick)
 
->>>>>>> a22c6823
     def handle_scroll(self, stick_value):
         """Handle scrolling with right joystick in About section."""
         if hasattr(self, '_about_canvas') and self._about_canvas:
-            # Get current scroll position
             current_top, current_bottom = self._about_canvas.yview()
-            
-            # Calculate scroll amount (stick_value is between -1 and 1)
-            scroll_amount = stick_value * 0.1  # Adjust sensitivity
-            
-            # Scroll the canvas
-            if scroll_amount > 0:  # Scroll down
+            scroll_amount = stick_value * 0.1
+            if scroll_amount > 0:
                 self._about_canvas.yview_moveto(min(1.0, current_top + scroll_amount))
-            else:  # Scroll up
+            else:
                 self._about_canvas.yview_moveto(max(0.0, current_top + scroll_amount))
            
-  
     def center_window(self):
-        """Center the window on the screen."""
         self.root.update_idletasks()
         width = self.root.winfo_width()
         height = self.root.winfo_height()
@@ -198,61 +131,34 @@
         self.root.geometry(f"{width}x{height}+{x}+{y}")
     
     def clear_frame(self):
-        """Clear all widgets from the main frame."""
         for widget in self.main_frame.winfo_children():
             widget.destroy()
     
     def show_main_menu(self):
-        """Display the main menu with Start and About Us buttons."""
         self.clear_frame()
         self.poll_joystick_active = True
-        self._in_about_section = False  # Track current section
-        self._about_canvas = None  # Reset canvas reference
-        
-        # Ensure joystick polling is active
+        self._in_about_section = False
+        self._about_canvas = None
+        
         if self.joystick and not hasattr(self, '_polling_started'):
             self._polling_started = True
             self.poll_joystick()
         
-        # Header with logo
         header_frame = tk.Frame(self.main_frame, bg="#f0f2f5")
         header_frame.pack(fill=tk.X, pady=(20, 10))
         
-        # App logo (placeholder)
-        logo_label = tk.Label(
-            header_frame,
-            text="✈️",
-            font=("Arial", 48),
-            bg="#f0f2f5",
-            fg="#3498db"
-        )
+        logo_label = tk.Label(header_frame, text="✈️", font=("Arial", 48), bg="#f0f2f5", fg="#3498db")
         logo_label.pack(pady=(0, 10))
         
-        # Title
-        title_label = tk.Label(
-            header_frame,
-            text="VOR Navigation Simulator",
-            font=("Arial", 24, "bold"),
-            fg="#2c3e50",
-            bg="#f0f2f5"
-        )
+        title_label = tk.Label(header_frame, text="VOR Navigation Simulator", font=("Arial", 24, "bold"), fg="#2c3e50", bg="#f0f2f5")
         title_label.pack(pady=(0, 5))
         
-        # Subtitle
-        subtitle_label = tk.Label(
-            header_frame,
-            text="Flight Navigation Training System",
-            font=("Arial", 14),
-            fg="#7f8c8d",
-            bg="#f0f2f5"
-        )
+        subtitle_label = tk.Label(header_frame, text="Flight Navigation Training System", font=("Arial", 14), fg="#7f8c8d", bg="#f0f2f5")
         subtitle_label.pack(pady=(0, 30))
         
-        # Button container
         button_container = tk.Frame(self.main_frame, bg="#f0f2f5")
         button_container.pack(expand=True, fill=tk.BOTH, padx=50)
         
-        # Modern buttons with hover effects
         start_button = tk.Button(
             button_container,
             text="Start Simulator",
@@ -289,7 +195,6 @@
         about_button.bind("<Enter>", lambda e: about_button.config(bg="#34495e"))
         about_button.bind("<Leave>", lambda e: about_button.config(bg="#2c3e50"))
         
-        # Footer
         footer_frame = tk.Frame(self.main_frame, bg="#f0f2f5")
         footer_frame.pack(fill=tk.X, side=tk.BOTTOM, pady=(0, 10))
         
@@ -303,16 +208,13 @@
         footer_label.pack()
     
     def show_about_us(self):
-        """Display the About Us information."""
-        self._in_about_section = True  # Track that we're in about section
+        self._in_about_section = True
         self.clear_frame()
         
-        # Restart joystick polling if it was stopped
         if not self.poll_joystick_active:
             self.poll_joystick_active = True
             self.poll_joystick()
         
-        # Header with back button
         header_frame = tk.Frame(self.main_frame, bg="#f0f2f5")
         header_frame.pack(fill=tk.X, pady=(10, 20))
         
@@ -343,16 +245,12 @@
         )
         title_label.pack(side=tk.LEFT)
         
-        # Content container
         content_frame = tk.Frame(self.main_frame, bg="#ffffff", bd=0, highlightthickness=0, relief=tk.FLAT)
         content_frame.pack(fill=tk.BOTH, expand=True, padx=0, pady=0)
         
-        # Create a canvas and scrollbar
         canvas = tk.Canvas(content_frame, bg="#ffffff", highlightthickness=0)
         scrollbar = ttk.Scrollbar(content_frame, orient="vertical", command=canvas.yview)
         scrollable_frame = tk.Frame(canvas, bg="#ffffff")
-        
-        # Store canvas reference for joystick scrolling
         self._about_canvas = canvas
         
         scrollable_frame.bind(
@@ -362,16 +260,11 @@
         
         canvas.create_window((0, 0), window=scrollable_frame, anchor="nw")
         canvas.configure(yscrollcommand=scrollbar.set)
-        
-        # Pack the canvas and scrollbar
         canvas.pack(side=tk.LEFT, fill=tk.BOTH, expand=True)
         scrollbar.pack(side=tk.RIGHT, fill=tk.Y)
         
-        # Add content to the scrollable frame
         content_padding = 30
         content_width = 700
-        
-        # Project information
         sections = [
             ("THESIS TITLE", "Development of an Interactive VOR Navigation Simulator for Aviation Training"),
             ("PROJECT MEMBERS", "• [Student Name 1] - [Role/Responsibility]\n• [Student Name 2] - [Role/Responsibility]\n• [Student Name 3] - [Role/Responsibility]\n• [Student Name 4] - [Role/Responsibility]"),
@@ -387,16 +280,8 @@
         ]
         
         for i, (heading, content) in enumerate(sections):
-            # Section container
-            section_frame = tk.Frame(
-                scrollable_frame, 
-                bg="#ffffff", 
-                padx=content_padding, 
-                pady=15
-            )
+            section_frame = tk.Frame(scrollable_frame, bg="#ffffff", padx=content_padding, pady=15)
             section_frame.pack(fill=tk.X, padx=content_padding, pady=(20 if i == 0 else 10))
-            
-            # Heading
             heading_label = tk.Label(
                 section_frame,
                 text=heading,
@@ -406,8 +291,6 @@
                 anchor="w"
             )
             heading_label.pack(fill=tk.X, pady=(0, 5))
-            
-            # Content
             content_label = tk.Label(
                 section_frame,
                 text=content,
@@ -419,10 +302,8 @@
             )
             content_label.pack(fill=tk.X, anchor="w")
         
-        # Back to main button at bottom
         button_frame = tk.Frame(scrollable_frame, bg="#ffffff", pady=30)
         button_frame.pack(fill=tk.X, padx=content_padding)
-        
         main_button = tk.Button(
             button_frame,
             text="Back to Main Menu",
@@ -442,16 +323,12 @@
         main_button.bind("<Leave>", lambda e: main_button.config(bg="#2c3e50"))
     
     def launch_simulator(self):
-        """Launch the VOR simulator application."""
         try:
-            # Get the directory where this script is located
             script_dir = os.path.dirname(os.path.abspath(__file__))
             simulator_path = os.path.join(script_dir, "VOR_FINAL_UPDATED.py")
             
             if os.path.exists(simulator_path):
-                # Launch the simulator with a special argument so it knows it was started from the landing form
                 subprocess.Popen([sys.executable, simulator_path, "--from-landing-form"])
-                # Close the landing form window immediately after launching the simulator
                 self.root.destroy()
             else:
                 messagebox.showerror(
@@ -467,14 +344,9 @@
             )
 
 def main():
-    """Main function to run the landing form."""
     root = tk.Tk()
     app = LandingForm(root)
-    
-    # Make the window non-resizable for a cleaner look
     root.resizable(False, False)
-    
-    # Start the application
     root.mainloop()
 
 if __name__ == "__main__":
