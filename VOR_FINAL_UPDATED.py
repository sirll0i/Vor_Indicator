import tkinter as tk
from tkinter import messagebox
from math import atan2, degrees, sqrt, sin, cos, radians
from PIL import Image, ImageTk, ImageDraw, UnidentifiedImageError
import os
import sys
import subprocess
import webbrowser
import tempfile
<<<<<<< HEAD
import math
=======
import urllib.parse
import urllib.request
>>>>>>> 4f5f3c20

# Try to import pygame for joystick support
try:
    import pygame
    PYGAME_AVAILABLE = True
except ImportError:
    PYGAME_AVAILABLE = False
    print("Pygame not available. Joystick support disabled. Install pygame with: pip install pygame")

# Try to import folium for real-world mapping
try:
    import folium
    FOLIUM_AVAILABLE = True
except ImportError:
    FOLIUM_AVAILABLE = False
    print("Folium not available. Real-world mapping disabled. Install folium with: pip install folium")

# Try to import tkinterweb for embedded web view
try:
    import tkinterweb
    TKINTERWEB_AVAILABLE = True
except ImportError:
    TKINTERWEB_AVAILABLE = False
    print("tkinterweb not available. Embedded maps disabled. Install with: pip install tkinterweb")

# Try to import matplotlib for 2D simulation background
try:
    import matplotlib.pyplot as plt
    import matplotlib.patches as patches
    from matplotlib.backends.backend_agg import FigureCanvasAgg
    import numpy as np
    MATPLOTLIB_AVAILABLE = True
except ImportError:
    MATPLOTLIB_AVAILABLE = False
    print("matplotlib not available. 2D simulation background disabled. Install with: pip install matplotlib")

# Real VOR stations database (Philippines focus with some international)
REAL_VOR_STATIONS = {
    # Philippines VOR Stations
    "MIA": {"name": "Manila VOR", "lat": 14.5086, "lon": 121.0198, "freq": "116.3", "country": "Philippines"},
    "CEB": {"name": "Cebu VOR", "lat": 10.3157, "lon": 123.8854, "freq": "114.5", "country": "Philippines"},
    "ILO": {"name": "Iloilo VOR", "lat": 10.7126, "lon": 122.5445, "freq": "112.9", "country": "Philippines"},
    "DVO": {"name": "Davao VOR", "lat": 7.1081, "lon": 125.6048, "freq": "113.3", "country": "Philippines"},
    "BAG": {"name": "Baguio VOR", "lat": 16.3759, "lon": 120.6200, "freq": "115.1", "country": "Philippines"},
    "TAC": {"name": "Tacloban VOR", "lat": 11.2279, "lon": 125.0278, "freq": "114.1", "country": "Philippines"},
    "ZAM": {"name": "Zamboanga VOR", "lat": 6.9066, "lon": 122.0586, "freq": "112.5", "country": "Philippines"},
    
    # International VOR Stations (nearby)
    "SGN": {"name": "Ho Chi Minh VOR", "lat": 10.8231, "lon": 106.6297, "freq": "117.7", "country": "Vietnam"},
    "BKK": {"name": "Bangkok VOR", "lat": 13.6900, "lon": 100.7501, "freq": "116.6", "country": "Thailand"},
    "SIN": {"name": "Singapore VOR", "lat": 1.3521, "lon": 103.8198, "freq": "115.8", "country": "Singapore"},
    "KUL": {"name": "Kuala Lumpur VOR", "lat": 3.1390, "lon": 101.6869, "freq": "114.9", "country": "Malaysia"},
    "CGK": {"name": "Jakarta VOR", "lat": -6.1256, "lon": 106.6558, "freq": "113.7", "country": "Indonesia"},
    
    # US VOR Stations (for reference)
    "LAX": {"name": "Los Angeles VOR", "lat": 33.9425, "lon": -118.4081, "freq": "113.6", "country": "USA"},
    "JFK": {"name": "Kennedy VOR", "lat": 40.6413, "lon": -73.7781, "freq": "115.9", "country": "USA"},
    "ORD": {"name": "Chicago VOR", "lat": 41.9742, "lon": -87.9073, "freq": "113.9", "country": "USA"},
}

def create_matplotlib_background(width=800, height=600, style='radar'):
    """Create a 2D simulation background using matplotlib."""
    if not MATPLOTLIB_AVAILABLE:
        return None
    
    # Create figure with black background
    fig, ax = plt.subplots(figsize=(width/100, height/100), facecolor='black')
    ax.set_facecolor('black')
    ax.set_xlim(-1, 1)
    ax.set_ylim(-1, 1)
    ax.axis('off')
    
    if style == 'radar':
        # Create radar-style background
        # Draw concentric circles
        for radius in [0.2, 0.4, 0.6, 0.8, 1.0]:
            circle = patches.Circle((0, 0), radius, fill=False, 
                                  edgecolor='lime', linewidth=1, alpha=0.6)
            ax.add_patch(circle)
        
        # Draw range rings with labels
        for radius, label in [(0.2, '10nm'), (0.4, '20nm'), (0.6, '30nm'), (0.8, '40nm')]:
            ax.text(radius, 0.05, label, color='lime', fontsize=8, ha='center')
        
        # Draw radial lines (compass directions)
        angles = np.linspace(0, 2*np.pi, 36, endpoint=False)  # Every 10 degrees
        for angle in angles:
            x = [0, np.cos(angle)]
            y = [0, np.sin(angle)]
            ax.plot(x, y, 'lime', linewidth=0.5, alpha=0.3)
        
        # Draw cardinal directions
        directions = {'N': (0, 0.95), 'E': (0.95, 0), 'S': (0, -0.95), 'W': (-0.95, 0)}
        for direction, (x, y) in directions.items():
            ax.text(x, y, direction, color='lime', fontsize=14, ha='center', va='center', weight='bold')
        
        # Add heading markers every 30 degrees
        for heading in range(0, 360, 30):
            angle_rad = np.radians(90 - heading)  # Convert to math coordinates
            x = 0.85 * np.cos(angle_rad)
            y = 0.85 * np.sin(angle_rad)
            ax.text(x, y, str(heading).zfill(3), color='lime', fontsize=10, ha='center', va='center')
    
    elif style == 'navigation':
        # Create navigation chart style background
        # Grid lines
        for i in np.arange(-1, 1.1, 0.1):
            ax.axhline(y=i, color='darkblue', linewidth=0.5, alpha=0.3)
            ax.axvline(x=i, color='darkblue', linewidth=0.5, alpha=0.3)
        
        # Major grid lines
        for i in np.arange(-1, 1.1, 0.5):
            ax.axhline(y=i, color='blue', linewidth=1, alpha=0.6)
            ax.axvline(x=i, color='blue', linewidth=1, alpha=0.6)
        
        # Center crosshairs
        ax.axhline(y=0, color='white', linewidth=2)
        ax.axvline(x=0, color='white', linewidth=2)
        
        # Distance scale
        scale_text = "Scale: 1 unit = 50nm"
        ax.text(-0.9, -0.9, scale_text, color='white', fontsize=10)
    
    elif style == 'simple':
        # Simple crosshair background
        ax.axhline(y=0, color='white', linewidth=2, alpha=0.8)
        ax.axvline(x=0, color='white', linewidth=2, alpha=0.8)
        
        # Add some grid lines
        for i in np.arange(-0.8, 0.9, 0.4):
            ax.axhline(y=i, color='gray', linewidth=1, alpha=0.3)
            ax.axvline(x=i, color='gray', linewidth=1, alpha=0.3)
    
    # Convert to PIL Image
    canvas = FigureCanvasAgg(fig)
    canvas.draw()
    renderer = canvas.get_renderer()
    raw_data = renderer.buffer_rgba()
    size = canvas.get_width_height()
    
    plt.close(fig)  # Clean up
    
    # Convert to PIL Image
    pil_image = Image.frombuffer("RGBA", size, raw_data).convert("RGB")
    return pil_image

def create_vor_simulation_background(width=800, height=600, vor_freq=None):
    """Create a VOR-specific simulation background with radials."""
    if not MATPLOTLIB_AVAILABLE:
        return None
    
    # Create figure
    fig, ax = plt.subplots(figsize=(width/100, height/100), facecolor='black')
    ax.set_facecolor('black')
    ax.set_xlim(-1, 1)
    ax.set_ylim(-1, 1)
    ax.axis('off')
    
    # Draw VOR station at center
    station = patches.Circle((0, 0), 0.05, fill=True, facecolor='red', edgecolor='white', linewidth=2)
    ax.add_patch(station)
    
    # Draw radials every 10 degrees
    for radial in range(0, 360, 10):
        angle_rad = np.radians(90 - radial)
        
        # Different line styles for different radials
        if radial % 30 == 0:
            # Major radials
            linewidth = 2
            alpha = 0.8
            color = 'lime'
        elif radial % 10 == 0:
            # Minor radials
            linewidth = 1
            alpha = 0.6
            color = 'lime'
        
        # Draw radial line
        x = [0.1 * np.cos(angle_rad), 0.9 * np.cos(angle_rad)]
        y = [0.1 * np.sin(angle_rad), 0.9 * np.sin(angle_rad)]
        ax.plot(x, y, color=color, linewidth=linewidth, alpha=alpha)
        
        # Label major radials
        if radial % 30 == 0:
            label_x = 0.95 * np.cos(angle_rad)
            label_y = 0.95 * np.sin(angle_rad)
            ax.text(label_x, label_y, f"{radial:03d}°", color='lime', 
                   fontsize=10, ha='center', va='center', weight='bold')
    
    # Draw range rings
    for radius, distance in [(0.3, '15nm'), (0.6, '30nm'), (0.9, '45nm')]:
        circle = patches.Circle((0, 0), radius, fill=False, 
                              edgecolor='cyan', linewidth=1, alpha=0.5, linestyle='--')
        ax.add_patch(circle)
        ax.text(radius * 0.707, radius * 0.707, distance, color='cyan', fontsize=8)
    
    # Add VOR frequency if provided
    if vor_freq:
        ax.text(0, -0.15, f"VOR {vor_freq} MHz", color='white', 
               fontsize=12, ha='center', va='center', weight='bold')
    
    # Convert to PIL Image
    canvas = FigureCanvasAgg(fig)
    canvas.draw()
    renderer = canvas.get_renderer()
    raw_data = renderer.buffer_rgba()
    size = canvas.get_width_height()
    
    plt.close(fig)
    
    pil_image = Image.frombuffer("RGBA", size, raw_data).convert("RGB")
    return pil_image

# --- VOR Logic ---
def calculate_bearing(x_aircraft, y_aircraft, x_vor, y_vor):
    """Calculates the bearing from the aircraft to the VOR station in degrees."""
    dx = x_vor - x_aircraft
    dy = y_vor - y_aircraft
    angle = degrees(atan2(dx, dy))
    return (angle + 360) % 360

def calculate_vor_to_from(obs, bearing):
    """
    Determines if the CDI should show a TO or FROM indication.
    Now works symmetrically for both the main radial and its reciprocal.
    """
    diff = (bearing - obs + 360) % 360
    
    # Check both the main radial and reciprocal radial
    reciprocal_diff = (diff + 180) % 360
    
    # Determine which radial we're closer to
    if min(diff, 360 - diff) <= min(reciprocal_diff, 360 - reciprocal_diff):
        # Closer to main radial
        # A difference of less than 90 or greater than 270 means "TO" the VOR
        return "TO" if diff < 90 or diff > 270 else "FROM"
    else:
        # Closer to reciprocal radial
        # For reciprocal radial, the TO/FROM logic is inverted
        return "FROM" if reciprocal_diff < 90 or reciprocal_diff > 270 else "TO"

def calculate_distance(x1, y1, x2, y2):
    """Calculates the straight-line distance between two points."""
    return round(sqrt((x2 - x1)**2 + (y2 - y1)**2), 2)

def calculate_cdi_deflection(obs, bearing_to_vor):
    """
    Calculates CDI needle deflection in dots, from -10 (full left) to +10 (full right).
    Each dot represents 2 degrees of deviation.
    This function now works symmetrically for both the main radial and its reciprocal.
    """
    # Calculate the difference between OBS setting and bearing TO the VOR
    diff = (bearing_to_vor - obs + 360) % 360
    
    # Normalize to -180 to +180
    if diff > 180:
        diff -= 360
    
    # Check if we're closer to the main radial or the reciprocal radial
    # The CDI should center when aircraft is on either the selected radial OR its reciprocal
    reciprocal_diff = diff + 180 if diff < 0 else diff - 180
    
    # Use whichever difference is smaller (closer to either radial line)
    if abs(reciprocal_diff) < abs(diff):
        # Aircraft is closer to the reciprocal radial
        # Invert the deflection for reciprocal side to maintain consistent left/right indication
        diff = reciprocal_diff
    
    # Convert to dots (each dot represents about 2 degrees)
    dots = diff / 2.0
    
    # Limit to ±10 dots (full scale deflection)
    return max(-10, min(10, dots))

# --- GUI ---
class VORSimulatorGUI:
    
    def __init__(self, root):
        self.root = root
        self.root.title("Enhanced VOR Simulator")
        self.root.focus_set()

        root.state('zoomed')
        
        self.vor_output_visible = True
        self.vor_output_panel_items = []
        self.vor_show_tab = None
        
        # Instruction box visibility
        self.instruction_visible = True
        self.instruction_panel_items = []
        self.instruction_show_tab = None
        # Load background image
        try:
            script_dir = os.path.dirname(os.path.abspath(__file__))
            image_path = os.path.join(script_dir, "vor_bg.png")
            if os.path.exists(image_path):
                self.bg_img = Image.open(image_path).resize((2000, 900))
                self.tk_img = ImageTk.PhotoImage(self.bg_img)
            else:
                self.tk_img = None
        except (FileNotFoundError, UnidentifiedImageError):
            print("Warning: 'map_bg.png' not found. Using blank background.")
            self.tk_img = None

        # Canvas setup (only once!)
        self.canvas = tk.Canvas(root, bg="lightblue")
        self.canvas.pack(expand=True, fill="both")
        self.canvas.bind("<Configure>", self.on_canvas_resize)
        if self.tk_img:
            self.canvas.create_image(0, 0, anchor="nw", image=self.tk_img)

        # --- Aircraft and VOR State ---
        self.air_x_val = 10   # grid units (0–100)
        self.air_y_val = 10
        self.vor_x = 50 * 5   # grid units scaled for canvas
        self.vor_y = 50 * 5
        self.airplane_marker = None
        self.airplane_img = None
        self.airplane_angle = 0
        self.obs_angle = 0
        self.speed = 0.7  # Default speed
        self.show_all_radials = True

        # VOR graphical elements
        self.radial_line = None
        self.recip_radial_line = None
        self.all_radials = []
        self.triangular_gradient = []
        self.radial_labels = []
        self.compass_rose_elements = []
        self.obs_rose_elements = []

        # Set indicator radius *before* indicator creation
        width = self.canvas.winfo_width() or 1800
        height = self.canvas.winfo_height() or 900
        self.indicator_radius = max(min(width, height) * 0.1, 60)

        # Joystick support
        self.joystick = None
        self.joystick_enabled = False
        if PYGAME_AVAILABLE:
            try:
                pygame.init()
                pygame.joystick.init()
                joystick_count = pygame.joystick.get_count()
                if joystick_count > 0:
                    self.joystick = pygame.joystick.Joystick(0)
                    self.joystick.init()
                    self.joystick_enabled = True
                    print(f"Joystick detected: {self.joystick.get_name()}")
                else:
                    print("No joystick detected")
            except Exception as e:
                print(f"Joystick initialization failed: {e}")
                self.joystick_enabled = False

        # ---- GUI PANELS/INDICATORS ----
        self.create_control_panel()
        self.draw_vor_station()
        self.create_output_labels()
        self.create_instruction_box()
        self.create_indicators()
        

        # --- Airplane image
        self.load_airplane_image()

        # Keyboard control
        self.pressed_keys = set()
        self.root.bind("<KeyPress>", self.on_key_press)
        self.root.bind("<KeyRelease>", self.on_key_release)

        # Mouse control
        self.mouse_control_enabled = False
        self.last_mouse_x = 0
        self.last_mouse_y = 0
        self.mouse_center_x = 0
        self.mouse_center_y = 0
        self.canvas.bind("<Button-1>", self.on_canvas_click)
        self.canvas.bind("<Button-3>", self.disable_mouse_control)
        self.canvas.bind("<Motion>", self.on_mouse_motion)

        self.movement_loop()
        self.draw_airplane(self.air_x_val, self.air_y_val, self.airplane_angle)
        self.update_vor_output()

    def on_canvas_click(self, event):
        # Check VOR output hide button
        if self.vor_output_visible and hasattr(self, "vor_output_hide_area"):
            x1, y1, x2, y2 = self.vor_output_hide_area
            if x1 <= event.x <= x2 and y1 <= event.y <= y2:
                self.vor_output_visible = False
                self.create_output_labels()
                return
        # Check VOR output show tab
        elif not self.vor_output_visible and hasattr(self, "vor_output_show_area"):
            x1, y1, x2, y2 = self.vor_output_show_area
            if x1 <= event.x <= x2 and y1 <= event.y <= y2:
                self.vor_output_visible = True
                self.create_output_labels()
                return
        
        # Check instruction box hide button
        if self.instruction_visible and hasattr(self, "instruction_hide_area"):
            x1, y1, x2, y2 = self.instruction_hide_area
            if x1 <= event.x <= x2 and y1 <= event.y <= y2:
                self.instruction_visible = False
                self.create_instruction_box()
                return
        # Check instruction box show tab
        elif not self.instruction_visible and hasattr(self, "instruction_show_area"):
            x1, y1, x2, y2 = self.instruction_show_area
            if x1 <= event.x <= x2 and y1 <= event.y <= y2:
                self.instruction_visible = True
                self.create_instruction_box()
                return
        
        # Else: pass through to old mouse logic for aircraft control
        self.on_mouse_click(event)


    def grid_to_canvas(self, x_grid, y_grid):
        width = self.canvas.winfo_width()
        height = self.canvas.winfo_height()
        # Your grid goes from 0 to 100 (change if needed)
        canvas_x = x_grid / 100 * width
        canvas_y = y_grid / 100 * height
        return canvas_x, canvas_y


    def create_control_panel(self):
        """Create control panel with buttons and sliders."""
        control_frame = tk.Frame(self.root, bg="#d0d0d0", bd=2, relief=tk.RAISED)
        control_frame.pack(side=tk.BOTTOM, fill=tk.X, padx=5, pady=5)
        
        # OBS Control
        obs_frame = tk.Frame(control_frame, bg="#d0d0d0")
        obs_frame.pack(side=tk.LEFT, padx=10, pady=5)
        tk.Label(obs_frame, text="OBS Setting:", bg="#d0d0d0", font=("Arial", 10, "bold")).pack(side=tk.TOP)
        obs_btn_frame = tk.Frame(obs_frame, bg="#d0d0d0")
        obs_btn_frame.pack(side=tk.TOP, pady=5)
        tk.Button(obs_btn_frame, text="\u25c4 CCW", command=lambda: self.rotate_obs(-5), 
                  bg="#a0a0ff", width=6).pack(side=tk.LEFT, padx=2)
        self.obs_value_label = tk.Label(obs_btn_frame, text="000\u00b0", bg="#d0d0d0", 
                                       font=("Arial", 12, "bold"), width=5)
        self.obs_value_label.pack(side=tk.LEFT, padx=5)
        tk.Button(obs_btn_frame, text="CW \u25ba", command=lambda: self.rotate_obs(5), 
                  bg="#a0a0ff", width=6).pack(side=tk.LEFT, padx=2)
        
        # Speed Control
        speed_frame = tk.Frame(control_frame, bg="#d0d0d0")
        speed_frame.pack(side=tk.LEFT, padx=20, pady=5)
        tk.Label(speed_frame, text="Aircraft Speed:", bg="#d0d0d0", font=("Arial", 10, "bold")).pack(side=tk.TOP)
        self.speed_scale = tk.Scale(speed_frame, from_=0.1, to=2.0, resolution=0.1, orient=tk.HORIZONTAL, 
                                     length=150, bg="#d0d0d0", command=self.set_speed)
        self.speed_scale.set(self.speed)
        self.speed_scale.pack(side=tk.TOP)
        
        # Display Options
        display_frame = tk.Frame(control_frame, bg="#d0d0d0")
        display_frame.pack(side=tk.LEFT, padx=20, pady=5)
        tk.Label(display_frame, text="Display Options:", bg="#d0d0d0", font=("Arial", 10, "bold")).pack(side=tk.TOP)
        self.radials_var = tk.IntVar(value=1)
        tk.Checkbutton(display_frame, text="Show All Radials", variable=self.radials_var, 
                      bg="#d0d0d0", command=self.toggle_radials).pack(side=tk.TOP, anchor=tk.W)
        
        # Background Options
        if MATPLOTLIB_AVAILABLE:
            background_frame = tk.Frame(control_frame, bg="#d0d0d0")
            background_frame.pack(side=tk.LEFT, padx=20, pady=5)
            tk.Label(background_frame, text="Background:", bg="#d0d0d0", font=("Arial", 10, "bold")).pack(side=tk.TOP)
            tk.Button(background_frame, text="Radar Style", command=lambda: self.apply_matplotlib_background('radar'), 
                     bg="#ff9999", font=("Arial", 9), width=12).pack(side=tk.TOP, pady=1)
            tk.Button(background_frame, text="Default Image", command=self.restore_default_background, 
                     bg="#ffff99", font=("Arial", 9), width=12).pack(side=tk.TOP, pady=1)
        
        # Compass Launch Button
        compass_frame = tk.Frame(control_frame, bg="#d0d0d0")
        compass_frame.pack(side=tk.LEFT, padx=20, pady=5)
        tk.Label(compass_frame, text="Navigation:", bg="#d0d0d0", font=("Arial", 10, "bold")).pack(side=tk.TOP)
        
        # Real-World Map Button
        if FOLIUM_AVAILABLE:
            tk.Button(compass_frame, text="Open Real-World Map", command=self.open_real_world_map, bg="#66ff66", font=("Arial", 10, "bold"), width=18).pack(side=tk.TOP, pady=2)
            tk.Button(compass_frame, text="Load VOR Stations", command=self.show_vor_stations, bg="#66ccff", font=("Arial", 10, "bold"), width=18).pack(side=tk.TOP, pady=2)

        # Control Methods Info
        control_info_frame = tk.Frame(control_frame, bg="#d0d0d0")
        control_info_frame.pack(side=tk.LEFT, padx=20, pady=5)
        tk.Label(control_info_frame, text="Aircraft Controls:", bg="#d0d0d0", font=("Arial", 10, "bold")).pack(side=tk.TOP)
        
        # Create info text
        control_text = "Keyboard: Arrow Keys\n"
        if self.joystick_enabled:
            control_text += f"Joystick: {self.joystick.get_name()}\n"
        else:
            control_text += "Joystick: Not detected\n"
        control_text += "Mouse: Left-click map, then move"
        
        tk.Label(control_info_frame, text=control_text, bg="#d0d0d0", 
                font=("Arial", 8), justify=tk.LEFT).pack(side=tk.TOP, anchor=tk.W)
        
        # Reset Button
        reset_frame = tk.Frame(control_frame, bg="#d0d0d0")
        reset_frame.pack(side=tk.RIGHT, padx=20, pady=5)
        tk.Button(reset_frame, text="Reset Simulation", command=self.reset_simulation, 
                  bg="#ff9090", font=("Arial", 10, "bold"), width=15).pack(side=tk.TOP, pady=5)

    def launch_compass_window(self):
        """Launch compass.py as a separate Pygame window."""
        script_path = os.path.join(os.path.dirname(__file__), "compass.py")
        if os.path.exists(script_path):
            try:
                subprocess.Popen([sys.executable, script_path])
            except Exception as e:
                print(f"Failed to launch compass.py: {e}")
        else:
            print("compass.py not found in the current directory.")

    def open_real_world_map(self):
        """Create and open a real-world interactive map with VOR stations."""
        if not FOLIUM_AVAILABLE:
            print("Folium not available. Cannot create real-world map.")
            return
        
        try:
            # Create a map centered on the Philippines
            m = folium.Map(
                location=[13.41, 122.56],  # Philippines center
                zoom_start=6,
                tiles='OpenStreetMap'
            )
            
            # Add VOR stations as markers
            for vor_id, station in REAL_VOR_STATIONS.items():
                # Different colors for different countries
                color = {
                    'Philippines': 'red',
                    'Vietnam': 'blue', 
                    'Thailand': 'green',
                    'Singapore': 'orange',
                    'Malaysia': 'purple',
                    'Indonesia': 'darkred',
                    'USA': 'darkblue'
                }.get(station['country'], 'gray')
                
                popup_text = f"""
                <b>{station['name']} ({vor_id})</b><br>
                Frequency: {station['freq']} MHz<br>
                Country: {station['country']}<br>
                Coordinates: {station['lat']:.4f}, {station['lon']:.4f}
                """
                
                folium.Marker(
                    location=[station['lat'], station['lon']],
                    popup=folium.Popup(popup_text, max_width=300),
                    tooltip=f"{vor_id} - {station['name']}",
                    icon=folium.Icon(color=color, icon='radio', prefix='fa')
                ).add_to(m)
            
            # Add a legend
            legend_html = '''
            <div style="position: fixed; 
                        bottom: 50px; left: 50px; width: 200px; height: 150px; 
                        background-color: white; border:2px solid grey; z-index:9999; 
                        font-size:14px; padding: 10px">
            <p><b>VOR Stations Legend</b></p>
            <p><i class="fa fa-circle" style="color:red"></i> Philippines</p>
            <p><i class="fa fa-circle" style="color:blue"></i> Vietnam</p>
            <p><i class="fa fa-circle" style="color:green"></i> Thailand</p>
            <p><i class="fa fa-circle" style="color:orange"></i> Singapore</p>
            <p><i class="fa fa-circle" style="color:purple"></i> Malaysia</p>
            <p><i class="fa fa-circle" style="color:darkred"></i> Indonesia</p>
            </div>
            '''
            m.get_root().html.add_child(folium.Element(legend_html))
            
            # Save the map to a temporary file
            temp_file = tempfile.NamedTemporaryFile(delete=False, suffix='.html')
            map_path = temp_file.name
            temp_file.close()
            m.save(map_path)
            
            # Try to open in embedded window first, fallback to browser
            if TKINTERWEB_AVAILABLE:
                self.open_embedded_map(map_path)
            else:
                # Show option dialog for users without tkinterweb
                choice = messagebox.askyesno(
                    "Map Display Option",
                    "The map will open in your web browser.\n\n"
                    "Would you like to install tkinterweb for embedded maps?\n"
                    "(You can install it later with: pip install tkinterweb)",
                    icon='question'
                )
                if choice:
                    messagebox.showinfo(
                        "Installation Instructions", 
                        "To install tkinterweb for embedded maps:\n\n"
                        "1. Open Command Prompt or Terminal\n"
                        "2. Run: pip install tkinterweb\n"
                        "3. Restart the simulator\n\n"
                        "For now, the map will open in your browser."
                    )
                
                # Open in browser
                webbrowser.open(f'file://{map_path}')
                print(f"Real-world VOR map opened in browser: {map_path}")
            
        except Exception as e:
            print(f"Error creating real-world map: {e}")

    def open_embedded_map(self, map_path):
        """Open the map in an embedded window with Python 3.12.4 compatibility fixes."""
        try:
            import tkinterweb
            print(f"tkinterweb version: {getattr(tkinterweb, '__version__', 'Unknown')}")
            
            # Create a new window for the embedded map
            map_window = tk.Toplevel(self.root)
            map_window.title("Real-World VOR Stations Map")
            map_window.geometry("1200x800")
            map_window.configure(bg="#2c3e50")
            
            # Make window modal and bring to front
            map_window.transient(self.root)
            map_window.grab_set()
            map_window.focus_force()
            
            # Center the window
            map_window.update_idletasks()
            x = (map_window.winfo_screenwidth() // 2) - (1200 // 2)
            y = (map_window.winfo_screenheight() // 2) - (800 // 2)
            map_window.geometry(f"1200x800+{x}+{y}")
            
            # Header frame with enhanced styling
            header_frame = tk.Frame(map_window, bg="#34495e", height=60)
            header_frame.pack(fill=tk.X)
            header_frame.pack_propagate(False)
            
            title_label = tk.Label(header_frame, text="🗺️ Real-World VOR Stations Map", 
                                 font=("Arial", 16, "bold"), fg="white", bg="#34495e")
            title_label.pack(pady=15)
            
            # Status frame
            status_frame = tk.Frame(map_window, bg="#ecf0f1", height=35)
            status_frame.pack(fill=tk.X)
            status_frame.pack_propagate(False)
            
            status_label = tk.Label(status_frame, text="Initializing map display for Python 3.12.4...", 
                                   font=("Arial", 10), fg="#7f8c8d", bg="#ecf0f1")
            status_label.pack(pady=8)
            
            # Control buttons frame
            button_frame = tk.Frame(map_window, bg="#bdc3c7", height=45)
            button_frame.pack(fill=tk.X)
            button_frame.pack_propagate(False)
            
            # Create buttons with better styling
            browser_btn = tk.Button(button_frame, text="🌐 Open in Browser", 
                                   command=lambda: webbrowser.open(f'file://{map_path}'), 
                                   bg="#3498db", fg="white", font=("Arial", 10, "bold"),
                                   padx=15, pady=5, relief=tk.FLAT)
            browser_btn.pack(side=tk.LEFT, padx=10, pady=8)
            
            reload_btn = tk.Button(button_frame, text="🔄 Reload Map", 
                                  command=lambda: self.reload_embedded_map_v2(web_frame, map_path, status_label), 
                                  bg="#f39c12", fg="white", font=("Arial", 10, "bold"),
                                  padx=15, pady=5, relief=tk.FLAT)
            reload_btn.pack(side=tk.LEFT, padx=5, pady=8)
            
            close_btn = tk.Button(button_frame, text="❌ Close", command=map_window.destroy, 
                                 bg="#e74c3c", fg="white", font=("Arial", 10, "bold"),
                                 padx=15, pady=5, relief=tk.FLAT)
            close_btn.pack(side=tk.RIGHT, padx=10, pady=8)
            
            # Info label
            info_label = tk.Label(button_frame, text="📋 Map may appear blank in embedded view - use Browser option for full functionality", 
                                 font=("Arial", 9), fg="#7f8c8d", bg="#bdc3c7")
            info_label.pack(side=tk.RIGHT, padx=20, pady=8)
            
            # Create web frame
            web_frame = tk.Frame(map_window, bg="white", relief=tk.SUNKEN, bd=1)
            web_frame.pack(fill=tk.BOTH, expand=True, padx=8, pady=8)
            
            # Load the map with Python 3.12 compatibility
            self.load_map_python312_compatible(web_frame, map_path, status_label)
            
            print(f"Embedded map window created for: {map_path}")
            
        except ImportError as ie:
            print(f"tkinterweb not available: {ie}")
            # Fallback to browser
            webbrowser.open(f'file://{map_path}')
            messagebox.showinfo("Map Opened", "Map opened in your default browser.\n\nTo view maps embedded in the app, install: pip install tkinterweb")
            
        except Exception as e:
            print(f"Error opening embedded map: {e}")
            # Fallback to browser
            webbrowser.open(f'file://{map_path}')
            messagebox.showerror("Embedded Map Error", f"Could not open embedded map: {str(e)}\n\nMap opened in browser instead.")

    def load_map_python312_compatible(self, web_frame, map_path, status_label):
        """Load map with enhanced Python 3.12.4 and tkinterweb 4.4.4 compatibility."""
        import tkinterweb
        import urllib.parse
        import urllib.request
        import time
        
        success = False
        attempt = 1
        
        def try_loading_method(method_num, description):
            nonlocal success
            if success:
                return
                
            try:
                status_label.config(text=f"Attempt {method_num}: {description}...")
                web_frame.update()
                
                if method_num == 1:
                    # Method 1: Enhanced HtmlFrame with WebView2 backend
                    print("Trying Method 1: Enhanced HtmlFrame with WebView2")
                    web_view = tkinterweb.HtmlFrame(web_frame, messages_enabled=False)
                    web_view.pack(fill=tk.BOTH, expand=True)
                    
                    # Read HTML and modify for better compatibility
                    with open(map_path, 'r', encoding='utf-8') as f:
                        html_content = f.read()
                    
                    # Enhance HTML for better rendering
                    enhanced_html = self.enhance_html_for_embedding(html_content)
                    
                    # Load with delay for better initialization
                    def delayed_load():
                        try:
                            web_view.load_html(enhanced_html)
                            status_label.config(text="Method 1: Map loaded successfully!")
                            print("Method 1 successful")
                        except Exception as inner_e:
                            print(f"Method 1 delayed load failed: {inner_e}")
                            web_frame.after(100, lambda: try_loading_method(2, "File URL loading"))
                    
                    web_frame.after(500, delayed_load)
                    success = True
                    
                elif method_num == 2:
                    # Method 2: File URL approach
                    print("Trying Method 2: File URL approach")
                    for widget in web_frame.winfo_children():
                        widget.destroy()
                    
                    web_view = tkinterweb.HtmlFrame(web_frame, messages_enabled=False)
                    web_view.pack(fill=tk.BOTH, expand=True)
                    
                    # Create proper file URL
                    file_url = 'file:///' + map_path.replace('\\', '/').replace(' ', '%20')
                    
                    def delayed_url_load():
                        try:
                            web_view.load_url(file_url)
                            status_label.config(text="Method 2: File URL loaded successfully!")
                            print("Method 2 successful")
                        except Exception as inner_e:
                            print(f"Method 2 failed: {inner_e}")
                            web_frame.after(100, lambda: try_loading_method(3, "Alternative HTML loading"))
                    
                    web_frame.after(500, delayed_url_load)
                    success = True
                    
                elif method_num == 3:
                    # Method 3: Simple HTML display with compatibility message
                    print("Trying Method 3: Compatibility fallback")
                    for widget in web_frame.winfo_children():
                        widget.destroy()
                    
                    # Create a simple message frame
                    message_frame = tk.Frame(web_frame, bg="#ffffff")
                    message_frame.pack(fill=tk.BOTH, expand=True, padx=20, pady=20)
                    
                    # Compatibility notice
                    title_label = tk.Label(message_frame, text="🔧 Embedded Display Compatibility Notice", 
                                         font=("Arial", 16, "bold"), fg="#e74c3c", bg="#ffffff")
                    title_label.pack(pady=(20, 15))
                    
                    msg_text = """The embedded map display is experiencing compatibility issues with:

• Python 3.12.4
• tkinterweb 4.4.4  
• Current Windows environment

This is a known limitation of the tkinterweb package.

WORKAROUND:
Click the "🌐 Open in Browser" button above to view the full interactive map.

The browser version includes:
✓ Interactive VOR station markers with detailed information
✓ Zoom and pan controls for easy navigation
✓ Station tooltips with frequencies and identifiers  
✓ Complete legend and layer controls
✓ Real-world mapping data"""
                    
                    message_label = tk.Label(message_frame, text=msg_text, font=("Arial", 11), 
                                           fg="#2c3e50", bg="#ffffff", justify=tk.LEFT)
                    message_label.pack(pady=15)
                    
                    # Recommendation box
                    rec_frame = tk.Frame(message_frame, bg="#d5f4e6", relief=tk.SOLID, bd=1)
                    rec_frame.pack(fill=tk.X, pady=(20, 10), padx=10)
                    
                    rec_label = tk.Label(rec_frame, text="💡 RECOMMENDED: Use the Browser option for optimal experience", 
                                       font=("Arial", 11, "bold"), fg="#27ae60", bg="#d5f4e6")
                    rec_label.pack(pady=12)
                    
                    status_label.config(text="Compatibility mode - Use browser option above")
                    success = True
                    print("Method 3 - compatibility message displayed")
                    
            except Exception as e:
                print(f"Method {method_num} failed: {e}")
                if method_num < 3:
                    web_frame.after(100, lambda: try_loading_method(method_num + 1, "Next method"))
                else:
                    status_label.config(text="All methods failed - Use browser option")
        
        # Start with method 1
        try_loading_method(1, "Enhanced HtmlFrame loading")

    def enhance_html_for_embedding(self, html_content):
        """Enhance HTML content for better embedded display compatibility."""
        # Add viewport and compatibility meta tags
        enhanced_html = html_content
        
        if '<head>' in enhanced_html:
            # Insert compatibility enhancements
            compatibility_tags = '''
    <meta charset="UTF-8">
    <meta name="viewport" content="width=device-width, initial-scale=1.0">
    <meta http-equiv="X-UA-Compatible" content="IE=edge">
    <meta http-equiv="Cache-Control" content="no-cache, no-store, must-revalidate">
    <style>
        body { margin: 0; padding: 0; overflow: hidden; }
        .folium-map { height: 100vh !important; width: 100vw !important; }
    </style>'''
            enhanced_html = enhanced_html.replace('<head>', f'<head>{compatibility_tags}')
        
        # Force map to fill container
        if 'leaflet' in enhanced_html.lower():
            map_resize_script = '''
    <script>
        window.addEventListener('load', function() {
            setTimeout(function() {
                if (typeof window.map !== 'undefined') {
                    window.map.invalidateSize();
                }
            }, 1000);
        });
    </script>'''
            enhanced_html = enhanced_html.replace('</body>', f'{map_resize_script}</body>')
        
        return enhanced_html

    def reload_embedded_map_v2(self, web_frame, map_path, status_label):
        """Enhanced reload function for embedded map."""
        print("Reloading embedded map...")
        status_label.config(text="Reloading map display...")
        
        # Clear existing content
        for widget in web_frame.winfo_children():
            widget.destroy()
        
        # Reload after brief delay
        web_frame.after(500, lambda: self.load_map_python312_compatible(web_frame, map_path, status_label))

    def show_vor_stations(self):
        """Display a window with VOR station information."""
        if not FOLIUM_AVAILABLE:
            print("Folium not available.")
            return
            
        # Create a new window for VOR station list
        vor_window = tk.Toplevel(self.root)
        vor_window.title("Real VOR Stations Database")
        vor_window.geometry("600x500")
        vor_window.configure(bg="#f0f0f0")
        
        # Create a scrollable text widget
        text_frame = tk.Frame(vor_window, bg="#f0f0f0")
        text_frame.pack(fill=tk.BOTH, expand=True, padx=10, pady=10)
        
        scrollbar = tk.Scrollbar(text_frame)
        scrollbar.pack(side=tk.RIGHT, fill=tk.Y)
        
        text_widget = tk.Text(text_frame, yscrollcommand=scrollbar.set, 
                             font=("Courier", 10), bg="white")
        text_widget.pack(side=tk.LEFT, fill=tk.BOTH, expand=True)
        scrollbar.config(command=text_widget.yview)
        
        # Format VOR station information
        vor_info = "REAL VOR STATIONS DATABASE\n"
        vor_info += "=" * 50 + "\n\n"
        
        # Group by country
        countries = {}
        for vor_id, station in REAL_VOR_STATIONS.items():
            country = station['country']
            if country not in countries:
                countries[country] = []
            countries[country].append((vor_id, station))
        
        for country in sorted(countries.keys()):
            vor_info += f"{country.upper()}\n"
            vor_info += "-" * len(country) + "\n"
            
            for vor_id, station in sorted(countries[country]):
                vor_info += f"{vor_id:4} - {station['name']:<25} "
                vor_info += f"Freq: {station['freq']:<6} MHz "
                vor_info += f"({station['lat']:8.4f}, {station['lon']:9.4f})\n"
            vor_info += "\n"
        
        # Add usage instructions
        vor_info += "\nUSAGE INSTRUCTIONS:\n"
        vor_info += "=" * 20 + "\n"
        vor_info += "1. Click 'Open Real-World Map' to view VOR stations on an interactive map\n"
        vor_info += "2. Each VOR station is color-coded by country\n"
        vor_info += "3. Click on any VOR marker to see detailed information\n"
        vor_info += "4. Use this data for realistic navigation planning\n"
        vor_info += "5. Frequencies are in MHz (VHF range 108-118 MHz)\n\n"
        vor_info += "Note: This simulator uses grid coordinates (0-100), but you can\n"
        vor_info += "reference real VOR stations for authentic navigation scenarios."
        
        text_widget.insert(tk.END, vor_info)
        text_widget.config(state=tk.DISABLED)  # Make read-only
        
        # Add buttons
        button_frame = tk.Frame(vor_window, bg="#f0f0f0")
        button_frame.pack(fill=tk.X, padx=10, pady=5)
        
        tk.Button(button_frame, text="Open Real-World Map", 
                 command=self.open_real_world_map, bg="#66ff66", 
                 font=("Arial", 10, "bold")).pack(side=tk.LEFT, padx=5)
        
        tk.Button(button_frame, text="Close", 
                 command=vor_window.destroy, bg="#ffaa66", 
                 font=("Arial", 10, "bold")).pack(side=tk.RIGHT, padx=5)

    def load_vor_station(self, vor_id):
        """Load a real VOR station's data into the simulator."""
        if vor_id not in REAL_VOR_STATIONS:
            print(f"VOR station {vor_id} not found in database.")
            return
        
        station = REAL_VOR_STATIONS[vor_id]
        
        # For demonstration, we can show the VOR info and optionally
        # set the simulator to use this VOR's frequency/position conceptually
        print(f"Loaded VOR Station: {station['name']} ({vor_id})")
        print(f"Frequency: {station['freq']} MHz")
        print(f"Location: {station['lat']:.4f}, {station['lon']:.4f}")
        print(f"Country: {station['country']}")
        
        # Update the result text if visible to show current VOR
        if hasattr(self, 'result_text') and getattr(self, 'vor_output_visible', True):
            current_text = self.canvas.itemcget(self.result_text, 'text')
            updated_text = f"Using Real VOR: {station['name']} ({vor_id}) - {station['freq']} MHz\n" + current_text
            self.canvas.itemconfig(self.result_text, text=updated_text)

    def create_vor_selection_menu(self):
        """Create a dropdown menu for selecting real VOR stations."""
        # This could be added to the control panel if desired
        vor_frame = tk.Frame(self.root, bg="#d0d0d0")
        vor_frame.pack(side=tk.TOP, fill=tk.X, padx=5, pady=2)
        
        tk.Label(vor_frame, text="Real VOR Station:", bg="#d0d0d0", 
                font=("Arial", 10, "bold")).pack(side=tk.LEFT, padx=5)
        
        # Create dropdown with VOR stations
        self.vor_var = tk.StringVar()
        vor_options = [f"{vor_id} - {data['name']}" for vor_id, data in REAL_VOR_STATIONS.items()]
        vor_dropdown = tk.OptionMenu(vor_frame, self.vor_var, *vor_options, 
                                   command=self.on_vor_selection)
        vor_dropdown.config(bg="#e0e0e0", width=25)
        vor_dropdown.pack(side=tk.LEFT, padx=5)
    
    def on_vor_selection(self, selection):
        """Handle VOR station selection from dropdown."""
        vor_id = selection.split(' - ')[0]  # Extract VOR ID
        self.load_vor_station(vor_id)


    def apply_matplotlib_background(self, style='simple'):
        """Apply a matplotlib-generated background to the canvas."""
        if not MATPLOTLIB_AVAILABLE:
            messagebox.showinfo("Feature Unavailable", 
                              "Matplotlib is not available. Install with: pip install matplotlib")
            return
        try:
            # Get canvas dimensions
            canvas_width = self.canvas.winfo_width()
            canvas_height = self.canvas.winfo_height()
            if canvas_width <= 1 or canvas_height <= 1:
                canvas_width = 800
                canvas_height = 600
            bg_image = create_matplotlib_background(canvas_width, canvas_height, style)
            if bg_image:
                print(f"Successfully generated {style} matplotlib background: {canvas_width}x{canvas_height}")
                self.bg_photo = ImageTk.PhotoImage(bg_image)
                self.using_matplotlib_bg = True
                # Clear existing backgrounds and redraw everything with new background
                self.redraw_all()
            else:
                print(f"Failed to generate matplotlib background with style: {style}")
        except Exception as e:
            messagebox.showerror("Error", f"Failed to create matplotlib background: {str(e)}")

    def restore_default_background(self):
        """Restore the default background image."""
        try:
            self.using_matplotlib_bg = False
            # Redraw everything with default background
            self.redraw_all()
        except Exception as e:
            messagebox.showerror("Error", f"Failed to restore background: {str(e)}")


    def set_speed(self, val):
        """Set aircraft speed from the slider."""
        self.speed = float(val)

    def toggle_radials(self):
        """Toggle display of all background radials."""
        self.show_all_radials = bool(self.radials_var.get())
        self.draw_vor_station()  # Redraw VOR with updated radial settings

    def create_indicators(self):
        self.create_heading_indicator()
        self.create_cdi_indicator()
        self.create_obs_indicator()
        self.update_all_meters()

    def update_all_meters(self):
        ax = self.air_x_val
        ay = self.air_y_val
        vx, vy = 50, 50
        obs = self.obs_angle
        hdg = self.airplane_angle % 360
        bearing_to_vor = calculate_bearing(ax, ay, vx, vy)
        direction = calculate_vor_to_from(obs, bearing_to_vor)
        self.update_heading_indicator(hdg)
        self.update_cdi_indicator(obs, bearing_to_vor, direction)
        self.update_obs_indicator(obs)
        self.update_obs_cdi_needle(obs, bearing_to_vor)


    def redraw_all(self, event=None):
        width = self.canvas.winfo_width()
        height = self.canvas.winfo_height()
        self.indicator_radius = max(min(width, height) * 0.1, 60)
        self.canvas.delete("all")
        # Draw the correct background
        if hasattr(self, 'using_matplotlib_bg') and self.using_matplotlib_bg:
            if hasattr(self, 'bg_photo') and self.bg_photo:
                print("Drawing matplotlib background")
                self.canvas.create_image(0, 0, anchor="nw", image=self.bg_photo, tags="background")
            else:
                print("Matplotlib background flag set but no bg_photo available")
        elif self.tk_img:
            print("Drawing default background image")
            self.canvas.create_image(0, 0, anchor="nw", image=self.tk_img)
        else:
            print("No background available")
        self.draw_vor_station()
        self.draw_airplane(self.air_x_val, self.air_y_val, self.airplane_angle)
        self.create_output_labels()
        self.create_instruction_box()
        self.create_indicators()
        self.update_vor_output()


    def on_canvas_resize(self, event):
        self.redraw_all()



    def reset_simulation(self):
        """Reset simulation to initial state."""
        self.air_x_val = 10
        self.air_y_val = 10
        self.airplane_angle = 0
        self.obs_angle = 0
        self.speed = 0.5
        self.speed_scale.set(self.speed)
        
        self.draw_airplane(self.air_x_val, self.air_y_val, self.airplane_angle)
        self.draw_radial_line(self.obs_angle)
        self.update_vor_output()
        self.obs_value_label.config(text=f"{int(self.obs_angle):03d}\u00b0")

    def draw_vor_station(self):
        """Draw VOR station at a fixed position on the map."""
        vx, vy = self.vor_x, self.vor_y
        
        # Clear existing radials
        for radial in self.all_radials:
            self.canvas.delete(radial)
        self.all_radials.clear()
        
        # Draw VOR symbol
        self.canvas.create_oval(vx-15, vy-15, vx+15, vy+15, 
                                fill="blue", outline="darkblue", width=3)
        self.canvas.create_text(vx, vy-25, text="VOR", 
                                font=("Arial", 12, "bold"), fill="darkblue")
        
        # Draw radials if enabled
        if self.show_all_radials:
            for angle in range(0, 360, 10):
                line_width = 2 if angle % 90 == 0 else 1
                dash_pattern = (5, 5) if angle % 30 != 0 else None
                
                end_x = vx + 800 * sin(radians(angle))
                end_y = vy - 800 * cos(radians(angle))
                
                radial = self.canvas.create_line(
                    vx, vy, end_x, end_y, 
                    fill="gray" if angle % 30 != 0 else "darkgray",
                    width=line_width,
                    dash=dash_pattern,
                    tags="background_radial"
                )
                self.all_radials.append(radial)
        
        # Initialize the OBS radial line
        self.draw_radial_line(self.obs_angle)

    def draw_radial_line(self, obs_angle):
        """Draw a radial line from the VOR based on the OBS setting."""
        if self.radial_line:
            self.canvas.delete(self.radial_line)
        if self.recip_radial_line:
            self.canvas.delete(self.recip_radial_line)
        
        vx, vy = self.vor_x, self.vor_y
        
        # Calculate dynamic length based on screen size to ensure lines extend across entire screen
        canvas_width = self.canvas.winfo_width()
        canvas_height = self.canvas.winfo_height()
        
        # Use the diagonal distance from VOR to screen corners to ensure full coverage
        max_distance = max(
            sqrt((canvas_width - vx)**2 + (canvas_height - vy)**2),  # Bottom-right corner
            sqrt(vx**2 + vy**2),  # Top-left corner
            sqrt((canvas_width - vx)**2 + vy**2),  # Top-right corner
            sqrt(vx**2 + (canvas_height - vy)**2)  # Bottom-left corner
        )
        
        # Add extra length to ensure complete screen coverage
        length = int(max_distance * 1.2)  # 20% extra for safety margin
        
        angle_rad = radians(obs_angle)
        
        end_x = vx + length * sin(angle_rad)
        end_y = vy - length * cos(angle_rad)
        
        self.radial_line = self.canvas.create_line(
            vx, vy, end_x, end_y,
            fill="Red", width=2, 
            tags="radial_line"
        )
        
        recip_end_x = vx - length * sin(angle_rad)
        recip_end_y = vy + length * cos(angle_rad)
        
        self.recip_radial_line = self.canvas.create_line(
            vx, vy, recip_end_x, recip_end_y,
            fill="Red", width=2, 
            tags="radial_line"
        )
        
        self.obs_value_label.config(text=f"{int(obs_angle):03d}\u00b0")

    def draw_triangular_gradient(self, obs_angle):
        """Draw triangular-shaped gradients to represent the radial cone and its reciprocal."""
        # Clear existing triangular gradient elements
        for item in self.triangular_gradient:
            self.canvas.delete(item)
        self.triangular_gradient.clear()

        vx, vy = self.vor_x, self.vor_y
        
        # Calculate dynamic length based on screen size to ensure cones extend across entire screen
        canvas_width = self.canvas.winfo_width()
        canvas_height = self.canvas.winfo_height()
        
        # Use the diagonal distance from VOR to screen corners to ensure full coverage
        max_distance = max(
            sqrt((canvas_width - vx)**2 + (canvas_height - vy)**2),  # Bottom-right corner
            sqrt(vx**2 + vy**2),  # Top-left corner
            sqrt((canvas_width - vx)**2 + vy**2),  # Top-right corner
            sqrt(vx**2 + (canvas_height - vy)**2)  # Bottom-left corner
        )
        
        # Add extra length to ensure complete screen coverage
        length = int(max_distance * 1.2)  # 20% extra for safety margin
        
        spread_angle = 15  # half-width of the cone (15 degrees on each side)


        def draw_single_cone(base_angle, center_color="red", cone_type="main"):
            """Draw a single triangular cone representing a VOR radial sector"""
            side_color = "green"  # Always green for both cones
            center_angle = radians(base_angle)
            left_angle = radians(base_angle - spread_angle)
            right_angle = radians(base_angle + spread_angle)

            # Calculate end points for center line (main radial direction)
            center_end_x = vx + length * sin(center_angle)
            center_end_y = vy - length * cos(center_angle)
            center_line = self.canvas.create_line(vx, vy, center_end_x, center_end_y,
                                                fill=center_color, width=3, tags="triangular_gradient")

            # Calculate end points for left boundary of the cone
            left_end_x = vx + length * sin(left_angle)
            left_end_y = vy - length * cos(left_angle)
            left_boundary = self.canvas.create_line(vx, vy, left_end_x, left_end_y,
                                                    fill=side_color, width=2, tags="triangular_gradient")

            # Calculate end points for right boundary of the cone
            right_end_x = vx + length * sin(right_angle)
            right_end_y = vy - length * cos(right_angle)
            right_boundary = self.canvas.create_line(vx, vy, right_end_x, right_end_y,
                                                    fill=side_color, width=2, tags="triangular_gradient")

            # Draw only the cone outline (no fill), outline color is green
            cone_fill = self.canvas.create_polygon(
                vx, vy, left_end_x, left_end_y, right_end_x, right_end_y,
                fill="", outline=side_color, width=2, tags="triangular_gradient"
            )
            self.triangular_gradient.append(cone_fill)

            # Store all cone elements for later deletion
            self.triangular_gradient.extend([center_line, left_boundary, right_boundary])

        # Draw main cone (current OBS setting) - represents the selected radial
        draw_single_cone(obs_angle, center_color="red", cone_type="main")

        # Draw reciprocal cone (OBS + 180°) - represents the opposite radial
        # This creates symmetrical functionality for the other side of the VOR
        reciprocal_angle = (obs_angle + 180) % 360
        draw_single_cone(reciprocal_angle, center_color="blue", cone_type="reciprocal")

        # Create another VOR on the right side of the screen lower part


    def get_indicator_positions(self):
        width = self.canvas.winfo_width()
        height = self.canvas.winfo_height()
        margin = max(min(width, height) * 0.04, 20)
        radius = self.indicator_radius

        # Three meters, fixed at bottom left, with responsive spacing
        x0 = margin + radius      # HDG
        x1 = x0 + radius * 2.3    # CDI (space by 2.3 radii, adjust as needed)
        x2 = x1 + radius * 2.3    # OBS

        y = height - margin - radius  # Always near the bottom edge

        return [x0, x1, x2], y



    
    def load_airplane_image(self):
        """Loads a custom airplane image if available, otherwise creates a realistic top-down airplane."""
        try:
            script_dir = os.path.dirname(os.path.abspath(__file__))
            airplane_path = os.path.join(script_dir, "airplane_icon0.png")#change 
            if os.path.exists(airplane_path):
                img = Image.open(airplane_path)
                # Auto-resize to 140x140 (adjust if your drawing is a different size)
                self.base_airplane_image = img.resize((70, 70), Image.LANCZOS).convert("RGBA")
                print("Loaded custom airplane image from file.")
            else:
                self.base_airplane_image = self.create_airplane_image()
                print("No airplane_icon.png found; using generated airplane image.")
        except Exception as e:
            print(f"Error loading airplane image, using default. Reason: {e}")
            self.base_airplane_image = self.create_airplane_image()


    def create_airplane_image(self, propeller_angle=0):
        """
        Creates a more realistic top-down airplane icon with shading, windows, and twin propellers.
        propeller_angle: The angle of the propeller blades (for animation).
        Returns a PIL Image (RGBA).
        """
        size = 95
        img = Image.new('RGBA', (size, size), (0, 0, 0, 0))
        draw = ImageDraw.Draw(img)

        # Fuselage (main body, shaded silver/gray)
        body_width = size * 0.14
        body_length = size * 0.70
        body_x0 = (size - body_width) / 2
        body_y0 = size * 0.13
        body_x1 = (size + body_width) / 2
        body_y1 = body_y0 + body_length
        draw.rounded_rectangle([body_x0, body_y0, body_x1, body_y1], radius=body_width/2, fill="#d0d8dd", outline="#888", width=3)

        # Cockpit (front window, blue/gray ellipse)
        cockpit_y = body_y0 + size * 0.07
        cockpit_h = size * 0.11
        draw.ellipse([
            body_x0 + body_width * 0.1, 
            cockpit_y, 
            body_x1 - body_width * 0.1, 
            cockpit_y + cockpit_h
        ], fill="#7ec7e6", outline="#6ca0c9", width=2)

        # Wings (main, metallic gray)
        wing_span = size * 0.85
        wing_y = body_y0 + body_length * 0.36
        wing_h = size * 0.17
        wing_x0 = (size - wing_span) / 2
        wing_x1 = (size + wing_span) / 2
        draw.polygon([
            (wing_x0, wing_y + wing_h/2),
            (size/2, wing_y - wing_h/2),
            (wing_x1, wing_y + wing_h/2),
            (size/2, wing_y + wing_h),
        ], fill="#b3b7b9", outline="#888", width=3)

        # Engine pods (left/right under wings)
        engine_radius = size * 0.065
        engine_offset = size * 0.24
        engine_centers = []
        for side in [-1, 1]:
            ex = size/2 + side * engine_offset
            ey = wing_y + wing_h * 0.73
            draw.ellipse([
                ex - engine_radius, ey - engine_radius, ex + engine_radius, ey + engine_radius
            ], fill="#666", outline="#333", width=2)
            engine_centers.append((ex, ey))

        # Tail (vertical stabilizer)
        tail_y0 = body_y1 - size * 0.12
        tail_y1 = tail_y0 - size * 0.12
        tail_w = body_width * 0.9
        draw.polygon([
            (size/2 - tail_w/2, tail_y0),
            (size/2, tail_y1),
            (size/2 + tail_w/2, tail_y0)
        ], fill="#8ca6b3", outline="#455963", width=2)

        # Horizontal stabilizer (tail wings)
        stab_span = size * 0.37
        stab_y = tail_y0 + size * 0.04
        stab_h = size * 0.045
        draw.rectangle([
            size/2 - stab_span/2, stab_y,
            size/2 + stab_span/2, stab_y + stab_h
        ], fill="#b3b7b9", outline="#888", width=2)

        # Windows (dark gray, cockpit and passenger)
        win_w = size * 0.07
        win_h = size * 0.03
        win_gap = size * 0.09
        n_windows = 3
        for i in range(n_windows):
            win_y = body_y0 + size * 0.18 + i * win_gap
            draw.ellipse([
                size/2 - win_w/2, win_y,
                size/2 + win_w/2, win_y + win_h
            ], fill="#1a1a1a", outline="#1a1a1a")
        
        # Outline shadow (simulate drop shadow)
        shadow = Image.new('RGBA', img.size, (0,0,0,0))
        shadow_draw = ImageDraw.Draw(shadow)
        shadow_draw.rounded_rectangle([body_x0+4, body_y0+7, body_x1+4, body_y1+7], radius=body_width/2, fill=(0,0,0,50))
        img = Image.alpha_composite(shadow, img)

        # --- Twin minimalist propellers (on engine centers) ---
        for ex, ey in engine_centers:
            prop_len = size * 0.14
            prop_width = int(size * 0.028)
            # Draw two blades, 90deg apart, rotated by propeller_angle
            for blade_angle in [0, 90]:
                theta = math.radians(propeller_angle + blade_angle)
                x1 = ex + prop_len * math.cos(theta)
                y1 = ey + prop_len * math.sin(theta)
                x2 = ex - prop_len * math.cos(theta)
                y2 = ey - prop_len * math.sin(theta)
                draw.line([x1, y1, ex, ey, x2, y2], fill="#c7b170", width=prop_width)
            # Draw hub (silver circle)
            hub_r = size * 0.025
            draw.ellipse([ex - hub_r, ey - hub_r, ex + hub_r, ey + hub_r], fill="#ededed", outline="#aaa", width=1)

        return img



    def create_output_labels(self):
        # Remove existing panel items
        if hasattr(self, 'vor_output_panel_items'):
            for item in self.vor_output_panel_items:
                self.canvas.delete(item)
        self.vor_output_panel_items = []
        if hasattr(self, 'vor_show_tab') and self.vor_show_tab:
            self.canvas.delete(self.vor_show_tab)
            self.vor_show_tab = None

        width = self.canvas.winfo_width()
        height = self.canvas.winfo_height()
        # Responsive placement: panel in upper right, margin from edges
        margin = 20
        panel_width = int(0.27 * width)
        panel_height = int(0.17 * height)
        x1 = width - panel_width - margin
        y1 = margin
        x2 = width - margin
        y2 = margin + panel_height

        self.vor_output_panel_geom = (x1, y1, x2, y2)  # For redrawing/resizing

        if getattr(self, 'vor_output_visible', True):
            # Main panel
            panel_bg = self.canvas.create_rectangle(
                x1, y1, x2, y2, fill="white", outline="black", width=2
            )
            # "Hide" button on left edge, vertical
            hide_btn = self.canvas.create_rectangle(
                x1-35, y1, x1, y1+60, fill="#ffd4d4", outline="black"
            )
            hide_text = self.canvas.create_text(
                x1-18, y1+30, text="Hide", angle=90,
                font=("Arial", 12, "bold"), fill="red"
            )
            # Result text area
            result_text = self.canvas.create_text(
                x1+20, y1+15, anchor="nw", text="VOR Simulator Ready",
                font=("Arial", 10, "bold"), fill="black", width=(x2-x1-25)
            )
            self.result_text = result_text  # for dynamic updating
            self.vor_output_panel_items = [panel_bg, hide_btn, hide_text, result_text]
            self.vor_output_hide_area = (x1-35, y1, x1, y1+60)
        else:
            # "Show" tab, green, right edge
            tab_width = 45
            tab_height = 80
            tab_x1 = width - tab_width - 10
            tab_x2 = width - 10
            tab_y1 = margin
            tab_y2 = margin + tab_height
            self.vor_show_tab = self.canvas.create_rectangle(
                tab_x1, tab_y1, tab_x2, tab_y2, fill="#bbffbb", outline="black"
            )
            show_text = self.canvas.create_text(
                tab_x1 + tab_width // 2, tab_y1 + tab_height // 2,
                text="Show", angle=90, font=("Arial", 12, "bold"), fill="green"
            )
            self.vor_output_panel_items = [self.vor_show_tab, show_text]
            self.vor_output_show_area = (tab_x1, tab_y1, tab_x2, tab_y2)

    def create_instruction_box(self):
        """Create instruction box in upper right corner with hide/show functionality."""
        # Remove existing instruction panel items
        if hasattr(self, 'instruction_panel_items'):
            for item in self.instruction_panel_items:
                self.canvas.delete(item)
        self.instruction_panel_items = []
        if hasattr(self, 'instruction_show_tab') and self.instruction_show_tab:
            self.canvas.delete(self.instruction_show_tab)
            self.instruction_show_tab = None

        width = self.canvas.winfo_width()
        height = self.canvas.winfo_height()
        
        # Position in upper right corner, below the VOR output panel
        margin = 20
        panel_width = int(0.25 * width)
        panel_height = int(0.25 * height)
        
        # Position below VOR output panel with some spacing
        vor_panel_bottom = margin + int(0.17 * height) + 15  # VOR panel height + spacing
        x1 = width - panel_width - margin
        y1 = vor_panel_bottom
        x2 = width - margin
        y2 = vor_panel_bottom + panel_height

        self.instruction_panel_geom = (x1, y1, x2, y2)  # For redrawing/resizing

        if getattr(self, 'instruction_visible', True):
            # Main instruction panel
            panel_bg = self.canvas.create_rectangle(
                x1, y1, x2, y2, fill="#f0f8ff", outline="#4169e1", width=2
            )
            
            # Title bar
            title_bg = self.canvas.create_rectangle(
                x1, y1, x2, y1+25, fill="#4169e1", outline="#4169e1"
            )
            title_text = self.canvas.create_text(
                x1+10, y1+12, anchor="w", text="🎯 VOR Simulator Instructions",
                font=("Arial", 10, "bold"), fill="white"
            )
            
            # "Hide" button on left edge, vertical
            hide_btn = self.canvas.create_rectangle(
                x1-35, y1, x1, y1+60, fill="#ffe4e1", outline="#4169e1"
            )
            hide_text = self.canvas.create_text(
                x1-18, y1+30, text="Hide", angle=90,
                font=("Arial", 10, "bold"), fill="#4169e1"
            )
            
            # Instruction content
            instruction_content = """AIRCRAFT CONTROLS:
• Arrow Keys: Move aircraft
• Mouse: Click & drag to move
• A/D Keys: Rotate OBS (±5°)
• Q/E Keys: Fine OBS (±1°)
• R Key: Reset simulation

VOR NAVIGATION:
• Watch CDI needle deflection
• Center needle = on radial
• OBS sets selected radial"""
            
            # Result text area
            instruction_text = self.canvas.create_text(
                x1+10, y1+35, anchor="nw", text=instruction_content,
                font=("Arial", 10, "bold"), fill="black", width=(x2-x1-20)
            )
            
            self.instruction_panel_items = [panel_bg, title_bg, title_text, hide_btn, hide_text, instruction_text]
            self.instruction_hide_area = (x1-35, y1, x1, y1+60)
        else:
            # "Show" tab, blue, right edge
            tab_width = 45
            tab_height = 80
            tab_x1 = width - tab_width - 10
            tab_x2 = width - 10
            # Position below VOR show tab if VOR panel is hidden
            vor_tab_bottom = margin + 80 + 15 if not getattr(self, 'vor_output_visible', True) else vor_panel_bottom
            tab_y1 = vor_tab_bottom
            tab_y2 = vor_tab_bottom + tab_height
            
            self.instruction_show_tab = self.canvas.create_rectangle(
                tab_x1, tab_y1, tab_x2, tab_y2, fill="#e6f3ff", outline="#4169e1"
            )
            show_text = self.canvas.create_text(
                tab_x1 + tab_width // 2, tab_y1 + tab_height // 2,
                text="Help", angle=90, font=("Arial", 10, "bold"), fill="#4169e1"
            )
            self.instruction_panel_items = [self.instruction_show_tab, show_text]
            self.instruction_show_area = (tab_x1, tab_y1, tab_x2, tab_y2)


    def create_indicators(self):
        """Create all circular indicators with the same size."""
        #self.indicator_radius = 80
        self.create_heading_indicator()
        self.create_cdi_indicator()
        self.create_obs_indicator()

    def create_heading_indicator(self):
        xs, y = self.get_indicator_positions()
        x = xs[0]
        radius = self.indicator_radius

        # Outer circles
        self.canvas.create_oval(x - radius, y - radius, x + radius, y + radius, fill="white", outline="black", width=3)
        self.canvas.create_oval(x - radius + radius*0.125, y - radius + radius*0.125, x + radius - radius*0.125, y + radius - radius*0.125, fill="#f8f8f8", outline="gray", width=1)

        # Compass rose (tick marks and text, rotates with heading)
        self.compass_rose_elements = []
        self.create_compass_rose_markings(x, y, radius, 0)

        # Heading needle (always points up)
        self.hdg_needle = self.canvas.create_line(x, y, x, y - radius * 0.62, fill="red", width=3, arrow=tk.LAST)
        # Center dot
        self.canvas.create_oval(x - radius*0.025, y - radius*0.025, x + radius*0.025, y + radius*0.025, fill="black")
        # Yellow triangle at the top
        self.canvas.create_polygon(
            x - radius*0.035, y - radius + radius*0.035,
            x + radius*0.035, y - radius + radius*0.035,
            x, y - radius - radius*0.035,
            fill="yellow", outline="black", width=1
        )
        # Label
        self.canvas.create_text(x, y + radius + 0.22 * radius, text="HDG Indicator", font=("Arial", int(radius * 0.15), "bold"), fill="darkblue")




    def create_compass_rose_markings(self, x, y, radius, rotation_offset):
        """Create or update compass rose markings with rotation offset."""
        # Clear existing compass rose elements
        for element in self.compass_rose_elements:
            self.canvas.delete(element)
        self.compass_rose_elements.clear()
        
        # Create tick marks and labels that rotate with the compass rose
        for angle in range(0, 360, 30):
            # Apply rotation offset to make compass rose rotate opposite to aircraft heading
            display_angle = (angle - rotation_offset) % 360
            angle_rad = radians(display_angle)
            
            inner_radius = radius - 20
            outer_radius = radius - 10
            start_x = x + inner_radius * sin(angle_rad)
            start_y = y - inner_radius * cos(angle_rad)
            end_x = x + outer_radius * sin(angle_rad)
            end_y = y - outer_radius * cos(angle_rad)
            
            # Create tick mark
            tick = self.canvas.create_line(start_x, start_y, end_x, end_y, width=2)
            self.compass_rose_elements.append(tick)
            
            # Create cardinal direction labels
            if angle % 90 == 0:
                text_x = x + (radius - 30) * sin(angle_rad)
                text_y = y - (radius - 30) * cos(angle_rad)
                heading_text = ["N", "E", "S", "W"][angle // 90]
                label = self.canvas.create_text(text_x, text_y, text=heading_text, 
                                              font=("Arial", 14, "bold"))
                self.compass_rose_elements.append(label)
            
            # Create degree markings for major headings
            elif angle % 30 == 0:
                text_x = x + (radius - 25) * sin(angle_rad)
                text_y = y - (radius - 25) * cos(angle_rad)
                degree_text = str(angle).zfill(3)
                degree_label = self.canvas.create_text(text_x, text_y, text=degree_text, 
                                                     font=("Arial", 8, "bold"))
                self.compass_rose_elements.append(degree_label)

    def create_cdi_indicator(self):
        xs, y = self.get_indicator_positions()
        x = xs[1]
        radius = self.indicator_radius

        # Main circles
        self.canvas.create_oval(x - radius, y - radius, x + radius, y + radius, fill="black", outline="white", width=3)
        self.canvas.create_oval(x - radius + radius*0.125, y - radius + radius*0.125, x + radius - radius*0.125, y + radius - radius*0.125, fill="#1a1a1a", outline="gray", width=1)

        # Vertical and horizontal lines
        self.canvas.create_line(x, y - radius * 0.75, x, y + radius * 0.75, fill="white", width=2)
        self.canvas.create_line(x - radius * 0.75, y, x + radius * 0.75, y, fill="white", width=2)

        # Dots (deviation marks)
        for i in range(-2, 3):
            if i != 0:
                dot_x = x + i * (radius * 0.31)
                self.canvas.create_oval(dot_x - radius*0.05, y - radius*0.05, dot_x + radius*0.05, y + radius*0.05, fill="white", outline="white")

        # CDI needle (vertical line)
        max_dev = radius * 0.62
        self.cdi_needle = self.canvas.create_line(x, y - max_dev, x, y + max_dev, fill="yellow", width=5)

        # TO/FROM triangle indicator (position will be updated in update_cdi_indicator)
        self.to_from_indicator = self.canvas.create_polygon(
            x - radius*0.13, y - 0.8 * radius, x + radius*0.13, y - 0.8 * radius, x, y - 0.56 * radius,
            fill="white", outline="white"
        )

        # Center dot
        self.canvas.create_oval(x - radius*0.037, y - radius*0.037, x + radius*0.037, y + radius*0.037, fill="yellow")
        # Label
        self.canvas.create_text(x, y + radius + 0.22 * radius, text="HSI Indicator", font=("Arial", int(radius * 0.15), "bold"), fill="darkblue")




    def create_obs_indicator(self):
        xs, y = self.get_indicator_positions()
        x = xs[2]
        radius = self.indicator_radius

        # Main black face with white border
        self.canvas.create_oval(x - radius, y - radius, x + radius, y + radius, fill="black", outline="white", width=3)
        self.canvas.create_oval(x - radius + radius*0.06, y - radius + radius*0.06, x + radius - radius*0.06, y + radius - radius*0.06, fill="black", outline="gray", width=1)

        # Compass rose (tick marks and numbers), rotates with OBS
        self.obs_rose_elements = []
        self.create_obs_rose_markings(x, y, radius, 0)

        # Curved dotted deviation scale (responsive)
        arc_radius = radius * 0.5
        arc_angle_range = 60
        arc_center_angle = 270
        num_dots = 7
        arc_start_angle = arc_center_angle - arc_angle_range / 2
        arc_end_angle = arc_center_angle + arc_angle_range / 2
        import math
        for i in range(num_dots):
            angle_deg = arc_start_angle + (i / (num_dots - 1)) * (arc_end_angle - arc_start_angle)
            angle_rad = math.radians(angle_deg)
            dot_x = x + arc_radius * math.cos(angle_rad)
            dot_y = y - arc_radius * math.sin(angle_rad)
            self.canvas.create_oval(dot_x - radius*0.025, dot_y - radius*0.025, dot_x + radius*0.025, dot_y + radius*0.025, fill="white", outline="white")

        # Arrow settings (responsive)
        arrow_width = radius * 0.06
        arrow_height = radius * 0.10
        self.obs_center_x = x
        self.obs_center_y = y
        self.obs_arc_radius = arc_radius
        self.obs_arc_center_angle = arc_center_angle
        self.obs_arc_angle_range = arc_angle_range
        self.obs_num_dots = num_dots
        self.obs_arrow_width = arrow_width
        self.obs_arrow_height = arrow_height

        # Initial CDI needle and arrowhead (center to middle of arc)
        mid_angle_rad = math.radians(arc_center_angle)
        tip_x = x + arc_radius * math.cos(mid_angle_rad)
        tip_y = y - arc_radius * math.sin(mid_angle_rad)
        # Draw the CDI needle only in yellow (no extra white line)
        self.obs_cdi_needle = self.canvas.create_line(x, y, tip_x, tip_y, fill="yellow", width=int(radius*0.06))
        perp_angle = mid_angle_rad + math.pi / 2
        left_x = tip_x + arrow_width * math.cos(perp_angle)
        left_y = tip_y - arrow_width * math.sin(perp_angle)
        right_x = tip_x - arrow_width * math.cos(perp_angle)
        right_y = tip_y + arrow_width * math.sin(perp_angle)
        arrow_tip_x = tip_x + arrow_height * math.cos(mid_angle_rad)
        arrow_tip_y = tip_y - arrow_height * math.sin(mid_angle_rad)
        self.obs_cdi_arrow = self.canvas.create_polygon(left_x, left_y, right_x, right_y, arrow_tip_x, arrow_tip_y, fill="yellow", outline="yellow")

        # Center dot and labels (no white line above dot)
        self.canvas.create_oval(x - radius*0.03, y - radius*0.03, x + radius*0.03, y + radius*0.03, fill="white", outline="white")
        self.obs_setting_display = self.canvas.create_text(
            x, y + radius + 0.18 * radius,
            text="000°",
            font=("Arial", int(radius * 0.14), "bold"),
            fill="darkblue",
            state="hidden"  # Hide visually, but keep functional
        )
        self.canvas.create_text(x, y + radius + 0.24 * radius, text="OBS Indicator", font=("Arial", int(radius * 0.13), "bold"), fill="darkblue")

    def create_obs_rose_markings(self, x, y, radius, rotation_offset):
        # Responsive OBS rose: all elements scale and position with the parent
        for element in self.obs_rose_elements:
            self.canvas.delete(element)
        self.obs_rose_elements.clear()
        for angle in range(0, 360, 10):
            display_angle = (angle - rotation_offset) % 360
            angle_rad = radians(display_angle)
            if angle % 30 == 0:
                inner_radius = radius - radius * 0.32
                outer_radius = radius - radius * 0.1
                tick_width = 2
            else:
                inner_radius = radius - radius * 0.21
                outer_radius = radius - radius * 0.1
                tick_width = 1
            start_x = x + inner_radius * sin(angle_rad)
            start_y = y - inner_radius * cos(angle_rad)
            end_x = x + outer_radius * sin(angle_rad)
            end_y = y - outer_radius * cos(angle_rad)
            tick = self.canvas.create_line(start_x, start_y, end_x, end_y, width=tick_width, fill="white")
            self.obs_rose_elements.append(tick)
            if angle % 30 == 0:
                text_radius = radius - radius * 0.41
                text_x = x + text_radius * sin(angle_rad)
                text_y = y - text_radius * cos(angle_rad)
                heading_number = angle
                number_text = "36" if heading_number == 0 else f"{heading_number // 10:02d}"
                number_label = self.canvas.create_text(text_x, text_y, text=number_text, font=("Arial", int(radius*0.13)), fill="white")
                self.obs_rose_elements.append(number_label)
        for cardinal_angle, cardinal_text in [(0, "N"), (90, "E"), (180, "S"), (270, "W")]:
            display_angle = (cardinal_angle - rotation_offset) % 360
            angle_rad = radians(display_angle)
            text_radius = radius - radius * 0.56
            text_x = x + text_radius * sin(angle_rad)
            text_y = y - text_radius * cos(angle_rad)
            cardinal_label = self.canvas.create_text(text_x, text_y, text=cardinal_text, font=("Arial", int(radius*0.11), "bold"), fill="white")
            self.obs_rose_elements.append(cardinal_label)

    def update_heading_indicator(self, hdg):
        # Redraw the compass rose and rotate it based on current heading
        xs, y = self.get_indicator_positions()
        x = xs[0]
        radius = self.indicator_radius
        self.create_compass_rose_markings(x, y, radius, hdg)  # Rotate rose
        # The heading needle (self.hdg_needle) always points up, so nothing more is needed.

    def update_cdi_indicator(self, obs_angle, bearing_to_vor, direction):
        # Move the CDI needle and TO/FROM indicator
        xs, y = self.get_indicator_positions()
        x = xs[1]
        radius = self.indicator_radius
        deflection = calculate_cdi_deflection(obs_angle, bearing_to_vor)
        max_dev = radius * 0.62
        # Map -10...0...+10 to -max_dev...0...+max_dev
        offset = max(-10, min(10, deflection)) / 10.0 * max_dev
        self.canvas.coords(self.cdi_needle, x + offset, y - max_dev, x + offset, y + max_dev)
        # Move the TO/FROM triangle above/below the gauge based on direction
        if direction == "TO":
            tri_y = y - 0.8 * radius
        else:
            tri_y = y + 0.8 * radius
        # Keep the triangle horizontal
        self.canvas.coords(self.to_from_indicator,
                        x - radius*0.13, tri_y,
                        x + radius*0.13, tri_y,
                        x, tri_y + (0.24 * radius if direction == "TO" else -0.24 * radius))


    def update_obs_indicator(self, obs_angle):
        xs, y = self.get_indicator_positions()
        x = xs[2]
        radius = self.indicator_radius
        self.create_obs_rose_markings(x, y, radius, obs_angle)
        self.canvas.itemconfig(self.obs_setting_display, text=f"{int(obs_angle):03d}°")


    def update_obs_cdi_needle(self, obs_angle, bearing_to_vor):
        """Update the CDI needle position in the OBS indicator based on course deviation."""
        import math
        # Calculate course deviation (same as CDI deflection)
        deflection = calculate_cdi_deflection(obs_angle, bearing_to_vor)
        # Map deflection (-10 to +10) to arc angle
        normalized_deflection = deflection / 10.0
        normalized_deflection = max(-1.0, min(1.0, normalized_deflection))
        # Arc parameters
        arc_center_angle = self.obs_arc_center_angle
        arc_angle_range = self.obs_arc_angle_range
        arc_radius = self.obs_arc_radius
        x, y = self.obs_center_x, self.obs_center_y
        # Calculate angle for tip (like a clock hand)
        angle_deg = arc_center_angle - (arc_angle_range/2) + (normalized_deflection + 1) * (arc_angle_range/2)
        angle_rad = math.radians(angle_deg)
        tip_x = x + arc_radius * math.cos(angle_rad)
        tip_y = y - arc_radius * math.sin(angle_rad)
        # Needle always from center to tip
        self.canvas.coords(self.obs_cdi_needle, x, y, tip_x, tip_y)
        # Arrowhead at tip
        arrow_width = self.obs_arrow_width
        arrow_height = self.obs_arrow_height
        perp_angle = angle_rad + math.pi/2
        left_x = tip_x + arrow_width * math.cos(perp_angle)
        left_y = tip_y - arrow_width * math.sin(perp_angle)
        right_x = tip_x - arrow_width * math.cos(perp_angle)
        right_y = tip_y + arrow_width * math.sin(perp_angle)
        arrow_tip_x = tip_x + arrow_height * math.cos(angle_rad)
        arrow_tip_y = tip_y - arrow_height * math.sin(angle_rad)
        self.canvas.coords(self.obs_cdi_arrow,
                          left_x, left_y,
                          right_x, right_y,
                          arrow_tip_x, arrow_tip_y)

    def draw_airplane(self, x, y, angle):
        """Draw the airplane marker at its current position and heading."""
        cx = x * 5
        cy = y * 5

        if self.airplane_marker:
            self.canvas.delete(self.airplane_marker)

        rotated = self.base_airplane_image.rotate(-angle, expand=True)
        self.airplane_img = ImageTk.PhotoImage(rotated)
        self.airplane_marker = self.canvas.create_image(cx, cy, image=self.airplane_img)

    def move_airplane(self, dx, dy):
        """Move the airplane and update its heading."""
        if dx == 0 and dy == 0:
            return

        new_angle = degrees(atan2(dx, -dy)) % 360
        self.airplane_angle = new_angle
        
        self.air_x_val += dx * self.speed
        self.air_y_val += dy * self.speed
        
        self.draw_airplane(self.air_x_val, self.air_y_val, self.airplane_angle)
        self.update_vor_output()

    def rotate_obs(self, delta):
        """Rotate the OBS setting."""
        self.obs_angle = (self.obs_angle + delta) % 360
        
        self.draw_radial_line(self.obs_angle)
        self.update_vor_output()

    def on_key_press(self, event):
        """Handle key press events for continuous movement and OBS adjustment."""
        self.pressed_keys.add(event.keysym)
        if event.keysym.lower() == "a":
            self.rotate_obs(-5)
        elif event.keysym.lower() == "d":
            self.rotate_obs(5)
        elif event.keysym.lower() == "q":
            self.rotate_obs(-1)  # Fine adjustment
        elif event.keysym.lower() == "e":
            self.rotate_obs(1)   # Fine adjustment
        elif event.keysym.lower() == "r":
            self.reset_simulation()

    def on_key_release(self, event):
        """Handle key release events."""
        self.pressed_keys.discard(event.keysym)

    def on_mouse_click(self, event):
        """Enable mouse control and set center point."""
        self.mouse_control_enabled = True
        self.mouse_center_x = event.x
        self.mouse_center_y = event.y
        self.last_mouse_x = event.x
        self.last_mouse_y = event.y
        print("Mouse control enabled! Right-click to disable.")

    def disable_mouse_control(self, event):
        """Disable mouse control."""
        self.mouse_control_enabled = False
        print("Mouse control disabled.")

    def on_mouse_motion(self, event):
        """Handle mouse movement for aircraft control."""
        if not self.mouse_control_enabled:
            return
        
        # Calculate movement delta from center point
        dx = (event.x - self.mouse_center_x) * 0.02  # Scale factor for sensitivity
        dy = (event.y - self.mouse_center_y) * 0.02
        
        # Apply movement if significant enough
        if abs(dx) > 0.1 or abs(dy) > 0.1:
            self.move_airplane(dx, dy)

    def get_joystick_input(self):
        """Get joystick input for aircraft movement."""
        if not self.joystick_enabled:
            return 0, 0
        
        try:
            pygame.event.pump()  # Update joystick state
            
            # Get axis values (typically axis 0 = left/right, axis 1 = up/down)
            dx = self.joystick.get_axis(0) if self.joystick.get_numaxes() > 0 else 0
            dy = self.joystick.get_axis(1) if self.joystick.get_numaxes() > 1 else 0
            
            # Apply deadzone to avoid drift
            deadzone = 0.15
            if abs(dx) < deadzone:
                dx = 0
            if abs(dy) < deadzone:
                dy = 0
            
            # Debug output to see if joystick is working
            if dx != 0 or dy != 0:
                print(f"Joystick input: dx={dx:.3f}, dy={dy:.3f}")
            
            return dx, dy
        except Exception as e:
            print(f"Joystick error: {e}")
            self.joystick_enabled = False  # Disable if error occurs
            return 0, 0

    def movement_loop(self):
        """A continuous loop for handling aircraft movement from keyboard, mouse, and joystick."""
        dx = dy = 0
        
        # Keyboard input (existing functionality)
        if "Left" in self.pressed_keys:
            dx -= 1
        if "Right" in self.pressed_keys:
            dx += 1
        if "Up" in self.pressed_keys:
            dy -= 1
        if "Down" in self.pressed_keys:
            dy += 1

        # Joystick input (if available and no keyboard input)
        if self.joystick_enabled and dx == 0 and dy == 0:
            joy_dx, joy_dy = self.get_joystick_input()
            if joy_dx != 0 or joy_dy != 0:  # Only apply if there's actual joystick input
                dx += joy_dx * 0.8  # Slightly increased sensitivity for better control
                dy += joy_dy * 0.8
                print(f"Moving airplane with joystick: dx={dx:.3f}, dy={dy:.3f}")

        # Apply movement if any input detected
        if dx != 0 or dy != 0:
            self.move_airplane(dx, dy)

        self.root.after(50, self.movement_loop)

    def update_vor_output(self):
        """Update all VOR-related displays and indicators, including responsive OBS meter."""
        try:
            ax = self.air_x_val
            ay = self.air_y_val
            vx, vy = 50, 50
            obs = self.obs_angle
            hdg = self.airplane_angle % 360

            bearing_to_vor = calculate_bearing(ax, ay, vx, vy)
            distance = calculate_distance(ax, ay, vx, vy)
            direction = calculate_vor_to_from(obs, bearing_to_vor)
            cdi_deflection = calculate_cdi_deflection(obs, bearing_to_vor)

            self.draw_triangular_gradient(obs)

            radial_from_vor = (bearing_to_vor + 180) % 360
            result = (f"Distance: {distance:.1f} NM\n"
                    f"Bearing to VOR: {bearing_to_vor:.1f}\u00b0\n"
                    f"Radial from VOR: {radial_from_vor:.1f}\u00b0\n"
                    f"OBS Setting: {obs:.1f}\u00b0\n"
                    f"TO/FROM: {direction}\n"
                    f"HSI Deflection: {cdi_deflection:.1f} dots\n"
                    f"Current HDG: {hdg:.1f}\u00b0")
            # Only update the text if panel is visible and result_text exists
            if getattr(self, 'vor_output_visible', True) and hasattr(self, 'result_text'):
                self.canvas.itemconfig(self.result_text, text=result)

            self.update_heading_indicator(hdg)
            self.update_cdi_indicator(obs, bearing_to_vor, direction)
            self.update_obs_indicator(obs)
            self.update_obs_cdi_needle(obs, bearing_to_vor)
        except Exception as e:
            # Only update error if panel is visible and result_text exists
            if getattr(self, 'vor_output_visible', True) and hasattr(self, 'result_text'):
                self.canvas.itemconfig(self.result_text, text=f"Error: {str(e)}")


# --- Run ---
if __name__ == "__main__":
    if "--from-landing-form" in sys.argv:
        root = tk.Tk()
        app = VORSimulatorGUI(root)
        root.mainloop()
    else:
        root = tk.Tk()
        root.withdraw()
        messagebox.showerror(
            "Start from Landing Form",
            "Please start the VOR Navigation Simulator using the landing form (landing_form.py).\n\nDo not run this file directly."
        )
        root.destroy()<|MERGE_RESOLUTION|>--- conflicted
+++ resolved
@@ -7,12 +7,9 @@
 import subprocess
 import webbrowser
 import tempfile
-<<<<<<< HEAD
-import math
-=======
 import urllib.parse
 import urllib.request
->>>>>>> 4f5f3c20
+import math
 
 # Try to import pygame for joystick support
 try:
